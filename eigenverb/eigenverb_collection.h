/*
 * @file eigenverb_collection.h
 */
#pragma once

#include <usml/eigenverb/eigenverb.h>
<<<<<<< HEAD
#include <usml/waveq3d/wave_queue.h>
=======
//#include <usml/types/quadtree.h>

using namespace usml::types ;
//using namespace usml::waveq3d ;
>>>>>>> 15e2da25

namespace usml {
namespace eigenverb {

<<<<<<< HEAD
using namespace usml::types ;
using namespace usml::waveq3d ;
class wave_queue ;

class eigenverb_collection {
=======
/**
 *
 */
class USML_DECLSPEC eigenverb_collection {
>>>>>>> 15e2da25

    public:

//        typedef quadtree_type::points<eigenverb,10>     eigenverb_tree ;

        /**
         * Constructor
         */
        eigenverb_collection( const size_t layers = 0 ) ;

        /*
         * Destructor
         */
        virtual ~eigenverb_collection() ;

        /**
         *
         *
         * @param e
         * @param i
         */
        virtual void add_eigenverb(
            eigenverb e, interface_type i ) ;

        /**
         * Returns the list of eigenverbs for the bottom
         * interface
         */
        eigenverb_list bottom() const ;

        /**
         * Returns the list of eigenverbs for the surface
         * interface
         */
        eigenverb_list surface() const ;

        /**
         * Returns the list of eigenverbs for the volume
         * upper interface
         */
        vector<eigenverb_list> upper() const ;

        /**
         * Returns the list of eigenverbs for the l'th volume
         * upper interface
         */
        eigenverb_list upper( size_t l ) const ;

        /**
         * Returns the list of eigenverbs for the volume
         * lower interface
         */
        vector<eigenverb_list> lower() const ;

        /**
         * Returns the list of eigenverbs for the l'th volume
         * lower interface
         */
        eigenverb_list lower( size_t l ) const ;

        /**
         * Returns true if there are volume layers, ie the size
         * of either _upper or _lower are not zero.
         */
        bool volume() const ;

    protected:

        /**
         * List of all the eigenverbs for bottom boundary collisions
         */
        eigenverb_list _bottom ;
//        eigenverb_tree _bottom ;

        /**
         * List of all the eigenverbs for surface boundary collisions
         */
        eigenverb_list _surface ;
//        eigenverb_tree _surface ;

        /**
         * Vector of eigenverb lists for upper volume layer collisions
         */
        vector<eigenverb_list> _upper ;
//        vector<eigenverb_tree> _upper ;

        /**
         * Vector of eigenverb lists for lower volume layer collisions
         */
        vector<eigenverb_list> _lower ;
//        vector<eigenverb_tree> _lower ;
};

}   // end of namespace waveq3d
}   // end of namespace usml<|MERGE_RESOLUTION|>--- conflicted
+++ resolved
@@ -4,30 +4,18 @@
 #pragma once
 
 #include <usml/eigenverb/eigenverb.h>
-<<<<<<< HEAD
-#include <usml/waveq3d/wave_queue.h>
-=======
 //#include <usml/types/quadtree.h>
 
 using namespace usml::types ;
 //using namespace usml::waveq3d ;
->>>>>>> 15e2da25
 
 namespace usml {
 namespace eigenverb {
 
-<<<<<<< HEAD
-using namespace usml::types ;
-using namespace usml::waveq3d ;
-class wave_queue ;
-
-class eigenverb_collection {
-=======
 /**
  *
  */
 class USML_DECLSPEC eigenverb_collection {
->>>>>>> 15e2da25
 
     public:
 
