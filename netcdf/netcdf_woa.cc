/**
 * @file netcdf_woa.cc
 * Extracts ocean profile data from world-wide databases.
 */
#include <usml/netcdf/netcdf_woa.h>

using namespace usml::netcdf ;

/**
 * Load deep and shallow parts of WOA ocean profile from disk.
 */
netcdf_woa::netcdf_woa(
    const char* deep, const char* shallow, int month,
    double south, double north, double west, double east,
    double earth_radius )
    : netcdf_profile(deep,(int)round(30.5*(month-0.5)),south,north,west,east,earth_radius)
{
    // replace beginning of deep data with shallow values

    if ( shallow ) {
        netcdf_woa replace( shallow, NULL, month,
            south, north, west, east, earth_radius ) ;
            // work around protected nature of _data and _axis by using
            // netcdf_woa for "replace" instead of netcdf_profile.
        memcpy( this->_data, replace._data,
                sizeof(double) *
                replace.axis(0)->size() *
                replace.axis(1)->size() *
                replace.axis(2)->size() ) ;
    }
<<<<<<< HEAD
    fill_missing() ;
    interp_type(0,GRID_INTERP_PCHIP) ; // increase smoothness of depth interp
=======

    // data conditioning

    fill_missing() ;                    // replace NaNs with real data
    interp_type(0,GRID_INTERP_PCHIP);   // increase smoothness of depth interp
>>>>>>> 11e9336d
}<|MERGE_RESOLUTION|>--- conflicted
+++ resolved
@@ -28,14 +28,8 @@
                 replace.axis(1)->size() *
                 replace.axis(2)->size() ) ;
     }
-<<<<<<< HEAD
-    fill_missing() ;
-    interp_type(0,GRID_INTERP_PCHIP) ; // increase smoothness of depth interp
-=======
-
     // data conditioning
 
     fill_missing() ;                    // replace NaNs with real data
     interp_type(0,GRID_INTERP_PCHIP);   // increase smoothness of depth interp
->>>>>>> 11e9336d
 }