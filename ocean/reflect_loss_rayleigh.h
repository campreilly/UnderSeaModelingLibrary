/**
 * @file reflect_loss_rayleigh.h
 * Models plane wave reflection from a flat fluid-solid interface.
 * Includes LaTEX documentation of formula for processing by Doxygen.
 */

#ifndef USML_OCEAN_REFLECT_LOSS_RAYLEIGH_H
#define USML_OCEAN_REFLECT_LOSS_RAYLEIGH_H

#include <usml/ocean/reflect_loss_model.h>

namespace usml {
namespace ocean {

using boost::numeric::ublas::vector;

/// @ingroup boundaries
/// @{

/**
 * Models plane wave reflection loss from a flat fluid-solid interface.
 * Includes the effects of both compression and shear waves in the bottom.
 * Note that the Rayleigh model is frequency independent because
 * all of the frequency terms cancel out.
 *
 * The effect of attenuation is incorporated into the model as
 * a complex component of the sound speed:
 * \f[
 *          c_w = c_{rw}
 * \f]\f[
 *          c_b = c_{rb}-i \frac{ \alpha_b c_{rb}^2 }{ \omega }
 * \f]\f[
 *          \alpha_b = \frac{ \alpha_{\lambda b} }{ \lambda_b 20 \log{e} }
 * \f]
 * where:
 *   - \f$ c_n        \f$ = complex sound speed in medium "n" (m/s)
 *   - \f$ c_{rn}     \f$ = real component of sound speed in medium "n" (m/s)
 *   - \f$ \alpha_{\lambda b} \f$ = attenuation coefficient in (dB/wavelength)
 *   - \f$ \lambda_b  \f$ = wavelength in bottom = \f$ c_{rb} / f \f$
 *   - \f$ \alpha_b   \f$ = attenuation coefficient in bottom (nepers/meter)
 *
 * The effect of absorption on the in-water sound speed is
 * assumed to be negligible.
 *
 * The complex reflection coefficient is modeled as a combination of
 * the acoustic impedances for compressional and shear waves.
 * The effect of shear on the in-water impedance is assumed to be negligible.
 * \f[
 *          Z_{pn} = \frac{ cos(\theta_{pn}) }{ \rho_n c_n }
 * \f]\f[
 *          Z_{sb} = \frac{ \rho_b c_{sb} }{ cos(\theta_{sb}) }
 * \f]\f[
 *          Z_w = \frac{ 1.0 }{ Z_{pw} }
 * \f]\f[
 *          Z_b = \frac{ 1.0 }{ \frac{ 1.0 }{ Z_{pb} } sin^2(2\theta_{sn})
 *                   + Z_{sb} cos^2(2\theta_{sn}) }
 * \f]\f[
 *          R = \frac{ \frac{ 1.0 }{ Z_b } - \frac{ 1.0 }{ Z_w } }
 *                  { \frac{ 1.0 }{ Z_b } + \frac{ 1.0 }{ Z_w } }
 * \f]
 * where:
 *   - \f$ \rho_n  \f$ = density of medium "n" (kg/m^3)
 *   - \f$ c_{sb}  \f$ = complex shear speed in bottom (m/s)
 *   - \f$ \theta_{pn} \f$ = angle between ray and surface normal
 *          in medium "n" for compression waves (radians)
 *   - \f$ \theta_{sn} \f$ = angle between ray and surface normal
 *          in bottom for shear waves (radians)
 *   - \f$ Z_{pn}  \f$ = compression waves impedance in medium "n"
 *   - \f$ Z_{sn}  \f$ = shear wave impedance in bottom
 *   - \f$ Z_n     \f$ = total acoustic impedance in medium "n"
 *   - \f$ R       \f$ = complex reflection coefficient
 *
 * The angles between the ray and surface normal in each medium is
 * computed using Snell's Law:
 * \f[
 *      \frac{sin(\theta_w)}{c_w} =
 *      \frac{sin(\theta_{pb})}{c_{pb}} =
 *      \frac{sin(\theta_{sb})}{c_{sb}}
 * \f]
 *
 * Note that the sin() and cos() terms in this derivation have been
 * inverted from the reference to take into account the difference
 * between grazing angle and angle to the surface normal.
 *
 * @xref F.B. Jensen, W.A. Kuperman, M.B. Porter, H. Schmidt,
 * "Computational Ocean Acoustics", pp. 35-49.
 */
class USML_DECLSPEC reflect_loss_rayleigh : public reflect_loss_model {

public:

    /** Bottom types supported by table lookup feature. */
    typedef enum {
        CLAY, SILT, SAND, GRAVEL, MORAINE, CHALK, LIMESTONE, BASALT, MUD
    } bottom_type_enum ;


    /**
     * Initialize model with a generic bottom type.  Uses an internal
     * lookup table to convert into impedance mis-match factors.
     *
     * @param type          Generic bottom for table lookup of
     *                      impedance mis-match factors.
     */
    reflect_loss_rayleigh( bottom_type_enum type ) ;

    /**
     * Initialize model with a generic bottom type as integer
     * representation.  Uses an internal lookup table to convert
     * into impedance mis-match factors.
     *
     * @param type          Integer representation of generic bottom type.
     */
    reflect_loss_rayleigh( int type ) ;

    /**
     * Initialize model with impedance mis-match factors.  Defined in terms
     * of ratios to match commonly used databases.
     *
     * @param density       Ratio of bottom density to water density
     *                      Water density is assumed to be 1000 kg/m^3.
     * @param speed         Ratio of compressional sound speed in the bottom to
     *                      the sound speed in water. The sound speed in water
     *                      is assumed to be 1500 m/s.
     * @param att_bottom    Compressional wave attenuation in bottom
     *                      (dB/wavelength).  No attenuation if this is zero.
     * @param speed_shear   Ratio of shear wave sound speed in the bottom to
     *                      the sound speed in water.
     * @param att_shear     Shear wave attenuation in bottom (dB/wavelength).
     */
    reflect_loss_rayleigh(
        double density, double speed, double att_bottom=0.0,
        double speed_shear=0.0, double att_shear=0.0 ) ;

    /**
     * Computes the broadband reflection loss and phase change.
     *
     * @param location      Location at which to compute attenuation.
     * @param frequencies   Frequencies over which to compute loss. (Hz)
     * @param angle         Reflection angle relative to the normal (radians).
     * @param amplitude     Change in ray strength in dB (output).
     * @param phase         Change in ray phase in radians (output).
     *                      Phase change not computed if this is NULL.
     */
    virtual void reflect_loss(
        const wposition1& location,
        const seq_vector& frequencies, double angle,
        vector<double>* amplitude, vector<double>* phase=NULL ) ;

private:

    /**
     * Computes the impedance for compression or shear waves with attenuation.
     * Includes the Snell's Law computation of transmitted angle.
     *
     * @param density       Ratio of bottom density to water density
     *                      Water density is assumed to be 1000 kg/m^3.
     * @param speed         Ratio of compressional sound speed in the bottom to
     *                      the sound speed in water. The sound speed in water
     *                      is assumed to be 1500 m/s.
     * @param attenuation   Compressional wave attenuation in bottom
     *                      (dB/wavelength).  No attenuation if this is zero.
     * @param angle         Reflection angle relative to the normal (radians).
     * @param cosA          Returns the cosine of the transmitted angle
     *                      computed using Snell's Law.
     * @param shear         Treat impendance for shear instances as special
     *                      cases.
     */
    complex<double> impedance(
        double density, double speed, double attenuation, double angle,
<<<<<<< HEAD
        complex< double >* cosA ) ;

    // data members

    /** Bottom types lookup table. */
    static struct bottom_type_table {
        bottom_type_enum type ;
        double density ;
        double speed ;
        double att_bottom ;
        double speed_shear ;
        double att_shear ;
    } lookup[] ;

    //**************************************************
    // impedance mis-match factors

    /** Density of water (kg/m^3). */
    const double _density_water ;

    /** Speed of sound in water (m/s). */
    const double _speed_water ;

    /** Bottom density (kg/m^3). */
    const double _density_bottom ;

    /** Compressional speed of sound in bottom (m/s). */
    const double _speed_bottom ;

    /** Compressional wave attenuation in bottom (nepers/wavelength). */
    const double _att_bottom ;

    /** Shear speed of sound in bottom (m/s). */
    const double _speed_shear ;

    /** Shear wave attenuation in bottom (nepers/wavelength). */
    const double _att_shear ;

=======
        complex< double >* cosA, bool shear ) ;
>>>>>>> d796424b
} ;

/// @}
}  // end of namespace ocean
}  // end of namespace usml

#endif<|MERGE_RESOLUTION|>--- conflicted
+++ resolved
@@ -46,17 +46,15 @@
  * the acoustic impedances for compressional and shear waves.
  * The effect of shear on the in-water impedance is assumed to be negligible.
  * \f[
- *          Z_{pn} = \frac{ cos(\theta_{pn}) }{ \rho_n c_n }
+ *          Z_{pn} = \frac{ \rho_n c_n }{ cos(\theta_{pn}) }
  * \f]\f[
  *          Z_{sb} = \frac{ \rho_b c_{sb} }{ cos(\theta_{sb}) }
  * \f]\f[
- *          Z_w = \frac{ 1.0 }{ Z_{pw} }
- * \f]\f[
- *          Z_b = \frac{ 1.0 }{ \frac{ 1.0 }{ Z_{pb} } sin^2(2\theta_{sn})
- *                   + Z_{sb} cos^2(2\theta_{sn}) }
- * \f]\f[
- *          R = \frac{ \frac{ 1.0 }{ Z_b } - \frac{ 1.0 }{ Z_w } }
- *                  { \frac{ 1.0 }{ Z_b } + \frac{ 1.0 }{ Z_w } }
+ *          Z_w = Z_{pw}
+ * \f]\f[
+ *          Z_b = Z_{pb} sin^2(2\theta_{sn}) + Z_{sb} cos^2(2\theta_{sn})
+ * \f]\f[
+ *          R = \frac{ Z_b - Z_w }{ Z_b + Z_w }
  * \f]
  * where:
  *   - \f$ \rho_n  \f$ = density of medium "n" (kg/m^3)
@@ -168,8 +166,7 @@
      */
     complex<double> impedance(
         double density, double speed, double attenuation, double angle,
-<<<<<<< HEAD
-        complex< double >* cosA ) ;
+        complex< double >* cosA, bool shear ) ;
 
     // data members
 
@@ -207,9 +204,6 @@
     /** Shear wave attenuation in bottom (nepers/wavelength). */
     const double _att_shear ;
 
-=======
-        complex< double >* cosA, bool shear ) ;
->>>>>>> d796424b
 } ;
 
 /// @}
