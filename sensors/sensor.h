/**
 *  @file sensor.h
 *  Definition of the Class sensor
 *  Created on: 10-Feb-2015 12:49:09 PM
 */

#pragma once

#include <list>

#include <usml/threads/thread_controller.h>
#include <usml/waveq3d/wave_queue.h>
<<<<<<< HEAD
#include <usml/sensors/sensorIDType.h>
#include <usml/sensors/sensor_params.h>
=======
#include <usml/sensors/paramsIDType.h>
>>>>>>> 846f85ff
#include <usml/sensors/xmitRcvModeType.h>

#include <usml/sensors/source_params.h>
#include <usml/sensors/receiver_params.h>
#include <usml/sensors/source_params_map.h>
#include <usml/sensors/receiver_params_map.h>
#include <usml/sensors/sensor_listener.h>
#include <usml/eigenverb/eigenverb_collection.h>
#include <usml/eigenverb/wavefront_generator.h>
#include <usml/eigenverb/wavefront_listener.h>


namespace usml {
namespace sensors {

using namespace usml::waveq3d ;
using namespace usml::eigenverb ;

/// @ingroup sensors
/// @{

/**
 * All active sensors in a simulation are represented by an instance of this class.
 * As the sensor moves all required attributes are updated. If the attributes
 * change beyond established thresholds a new reverb generation is started.
 *
 * @author Ted Burns, AEgis Technologies Group, Inc.
 * @version 1.0
 * @updated 18-Mar-2015 12:18:44 PM
 */
class USML_DECLSPEC sensor : public wavefront_listener
{
public:

    /**
     * Data type used for beamId.
     */
    typedef int id_type;

	/**
	 * Constructor
	 * Uses the paramID and mode, looks up source and/or receiver from there associated map.
	 * @param sensorID
	 * @param paramsID
	 * @param mode
	 * @param position
	 * @param pitch
	 * @param yaw
	 * @param description
	 */
<<<<<<< HEAD
	sensor(const sensorIDType sensorID, const sensor_params::id_type paramsID, const xmitRcvModeType mode,
=======
	sensor(const id_type sensorID, const paramsIDType paramsID, const xmitRcvModeType mode,
>>>>>>> 846f85ff
				const wposition1 position, const double pitch, const double yaw, 
                                                const std::string description = std::string());

    /**
	 * Destructor
	 */
	virtual ~sensor();

	/**
	 * Get method for the sensorID attribute.
	 * @return sensorID of the id_type
	 */
	id_type sensorID()
	{
		return _sensorID;
	}

	/**
<<<<<<< HEAD
	 * Set method for the paramsID attribute. The paramsID attribute is used as the
	 * key to lookup the source or receiver parameters in the source_params_map and
	 * receiver_params_map.
	 * @param paramsID of the sensor_params::id_type.
	 */
	void paramsID(sensor_params::id_type paramsID)
	{
		_paramsID = paramsID;
	}

	/**
=======
>>>>>>> 846f85ff
	 * Get method for the paramsID attribute.
	 * @return paramsID of the sensor_params::id_type
	 */
	sensor_params::id_type paramsID()
	{
		return _paramsID;
	}

	/**
	 * Get method for the _src_rcv_mode attribute.
	 * @return _src_rcv_mode of the xmitRcvModeType
	 */
	xmitRcvModeType mode()
	{
		return _src_rcv_mode;
	}

	/**
	 * Sets the position of the sensor. 
	 * Expects a wposition1 type.
	 * @param position of wposition1 type.
	 */
	void position(wposition1 position)
	{
		_position = position;
	}

	/**
	 * Gets the position of the sensor
	 * @return position of type wposition1
	 */
	wposition1 position()
	{
		return _position;
	}
	
	/**
	 * Sets the latitude of the sensor. 
	 * Expects latitude to be in decimal degrees.
	 * @param latitude
	 */
	void latitude(double latitude);
	
	/**
	 * Get method for the latitude of the sensor.
	 * @return latitude in decimal degrees.
	 */
	double latitude();

	
	/**
	 * Sets the longitude of the sensor. 
	 * Expects longitude to be in decimal degrees.
	 * @param longitude
	 */
	void longitude(double longitude);
	
	/**
	 * Get method for the longitude of the sensor.
	 * @return longitude in decimal degrees.
	 */
	double longitude();
	
	/**
	 * Sets the depth of the sensor.
     * Expects depth to be in meters.	 
	 * @param depth
	 */
	void depth(double depth);
	
	/**
	 * Get method for the depth of the sensor.
	 * @return depth of the sensor in meters.
	 */
	double depth();
	/**
	 * Sets the pitch of the sensor. 
	 * Expects pitch to be in radians.
	 * @param pitch
	 */
	void pitch(double pitch)
	{
		_pitch = pitch;
	}
	/**
	 * Gets the pitch of the sensor.
	 * @return pitch in radians.
	 */
	double pitch()
	{
		return _pitch;
	}

	/**
	 * Sets the yaw of the sensor. 
	 * Expects yaw to be in radians.
	 * @param yaw
	 */
	void yaw(double yaw)
	{
		_yaw = yaw;
	}

	/**
	 * Gets the yaw of the sensor.
	 * @return yaw in radians.
	 */
	double yaw()
	{
		return _yaw;
	}
	
	/**
	 * Sets the source_params of the sensor by
	 * making a deep copy of the data.
	 * @param src_params source_params reference
     */
    void source(const source_params& src_params)
    {
        // Assumes constructor populated
        if (_source != NULL) {
            delete _source;
        }
		_source = new source_params(src_params);
	}

	/**
	 * Gets the source_params of the sensor.
	 * @return source_params pointer.
	 */
	source_params* source()
	{
		return _source;
	}

	/**
	 * Sets the receiver_params of the sensor by
     * making a deep copy of the data.
	 * @param rcv_params receiver_params reference
	 */
	void receiver(const receiver_params& rcv_params)
	{
	    if (_receiver != NULL ) {
	        delete _receiver;
	    }
		_receiver = new receiver_params(rcv_params);
	}

	/**
	 * Gets the receiver_params of the sensor.
	 * @return receiver_params pointer.
	 */
	receiver_params* receiver()
	{
		return _receiver;
	}

	/**
	 * Initialize the wave_generator thread  to start the waveq3d model.
	 */
	void init_wave_generator();
	
	/**
     * Checks to see if new position, pitch and yaw have changed enough
     * to require a new WaveQ3D run.
     * @param position  updated position data
     * @param pitch     updated pitch value
     * @param yaw       updated yaw value
     * @return true when thresholds exceeded, requiring a rerun of the model for this sensor.
     */
    bool check_thresholds(wposition1 position, double pitch, double yaw);

	/**
	 * Updates the sensor data, checks position, pitch, yaw, thresholds
	 * to determine if new wave_generator needs to be run, then kicks 
	 * off the waveq3d model.
	 * @param position  updated position data
	 * @param pitch     updated pitch value
	 * @param yaw       updated yaw value
	 * @param force_run defaults to false, set true to force new run
	 */
	void update_sensor(wposition1 position, double pitch, double yaw, bool force_update=false);
	
	/**
	 * Gets the sensor fathometers, overload of the pure virtual method
	 * fathometers for the sensor_pair_listener.
	 * @param fathometers
	 */
	proploss* fathometers() {
	    return _fathometers;
	}

	/**
     * update_fathometers
     *  Overloaded wavefront_listener method to update the eigenrays for the object that implements it.
     *  @param  fathometers - Pointer to a proploss object which contains eigenrays
     */
    virtual void update_fathometers(proploss* fathometers) {
        _fathometers = fathometers;
        update_fathometer_listeners();
    }

    /**
     * Gets the sensor eigenverb_collection, overloads the pure virtual method
     * eigenverbs for the sensor_pair_listener
     * @param eigenverbs
     */
    eigenverb_collection* eigenverbs() {
        return _eigenverbs;
    }

    /**
     * update_eigenverbs
     * Overloaded wavefront_listener method to update the eigenverb_collection for the object that implements it.
     *  @param  eigenverbs - Pointer to a eigenverb_collection object which contains eigenverbs
     */
    virtual void update_eigenverbs(eigenverb_collection* eigenverbs) {
        _eigenverbs = eigenverbs;
        update_eigenverb_listeners();
    }

	/**
     * Add a sensor_listener to the _sensor_listeners list
	 * @param listener
	 */
	bool add_sensor_listener(sensor_listener* listener);

	/**
	 * Remove a sensor_listener to the _sensor_listeners list
	 * @param listener
	 */
	bool remove_sensor_listener(sensor_listener* listener);
		

protected:

/**
 * Default Constructor - protected access
 */
sensor( )
    :   _sensorID(-1),
        _paramsID(-1),
        _src_rcv_mode(usml::sensors::SOURCE),
        _position(0.0,0.0,0.0),
        _pitch(0.0),
        _yaw(0.0),
        _roll(0.0),
        _source(NULL),
        _receiver(NULL),
        _fathometers(NULL),
        _eigenverbs(NULL),
        _description(NULL) {}

private:

<<<<<<< HEAD
    sensorIDType _sensorID;
    sensor_params::id_type _paramsID;
=======
    /**
     * For each sensor_listener in the _sensor_listeners list call the
     * update_eigenverbs method of each registered class.
     */
    bool update_eigenverb_listeners();

    /**
     * For each sensor_listener in the _sensor_listeners list call the
     * update_fathometers method of each registered class.
     */
    bool update_fathometer_listeners();


    id_type         _sensorID;
    paramsIDType    _paramsID;
>>>>>>> 846f85ff
    xmitRcvModeType _src_rcv_mode;

	wposition1 _position;
	double     _pitch;
    double     _yaw;
    double     _roll;
	
	source_params*   _source;
    receiver_params* _receiver;
  
    proploss*              _fathometers;
	eigenverb_collection*  _eigenverbs;
	thread_task::reference _wavefront_task;
	std::string            _description;
	
    /**
    * List containing the references of objects that will be used to
    * update classes that require sensor data.
    * These classes must implement sensor_changed method.
    */
    std::list<sensor_listener*> _sensor_listeners; 		
};

/// @}
}  // end of namespace sensors
}  // end of namespace usml<|MERGE_RESOLUTION|>--- conflicted
+++ resolved
@@ -10,12 +10,7 @@
 
 #include <usml/threads/thread_controller.h>
 #include <usml/waveq3d/wave_queue.h>
-<<<<<<< HEAD
-#include <usml/sensors/sensorIDType.h>
-#include <usml/sensors/sensor_params.h>
-=======
 #include <usml/sensors/paramsIDType.h>
->>>>>>> 846f85ff
 #include <usml/sensors/xmitRcvModeType.h>
 
 #include <usml/sensors/source_params.h>
@@ -66,11 +61,7 @@
 	 * @param yaw
 	 * @param description
 	 */
-<<<<<<< HEAD
-	sensor(const sensorIDType sensorID, const sensor_params::id_type paramsID, const xmitRcvModeType mode,
-=======
 	sensor(const id_type sensorID, const paramsIDType paramsID, const xmitRcvModeType mode,
->>>>>>> 846f85ff
 				const wposition1 position, const double pitch, const double yaw, 
                                                 const std::string description = std::string());
 
@@ -89,24 +80,10 @@
 	}
 
 	/**
-<<<<<<< HEAD
-	 * Set method for the paramsID attribute. The paramsID attribute is used as the
-	 * key to lookup the source or receiver parameters in the source_params_map and
-	 * receiver_params_map.
-	 * @param paramsID of the sensor_params::id_type.
-	 */
-	void paramsID(sensor_params::id_type paramsID)
-	{
-		_paramsID = paramsID;
-	}
-
-	/**
-=======
->>>>>>> 846f85ff
 	 * Get method for the paramsID attribute.
-	 * @return paramsID of the sensor_params::id_type
-	 */
-	sensor_params::id_type paramsID()
+	 * @return paramsID of the paramsIDType
+	 */
+	paramsIDType paramsID()
 	{
 		return _paramsID;
 	}
@@ -358,10 +335,6 @@
 
 private:
 
-<<<<<<< HEAD
-    sensorIDType _sensorID;
-    sensor_params::id_type _paramsID;
-=======
     /**
      * For each sensor_listener in the _sensor_listeners list call the
      * update_eigenverbs method of each registered class.
@@ -377,7 +350,6 @@
 
     id_type         _sensorID;
     paramsIDType    _paramsID;
->>>>>>> 846f85ff
     xmitRcvModeType _src_rcv_mode;
 
 	wposition1 _position;
