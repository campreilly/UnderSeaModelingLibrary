/**
 *  @file sensor_manager.h
 *  Definition of the Class sensor_manager
 *  Created on: 12-Feb-2015 3:41:30 PM
 */

#pragma once

#include <usml/usml_config.h>

#include <usml/threads/threads.h>
#include <usml/sensors/sensor.h>
#include <usml/sensors/sensor_params.h>
#include <usml/sensors/sensor_pair_manager.h>
#include <usml/sensors/source_params_map.h>
#include <usml/sensors/receiver_params_map.h>
#include <usml/sensors/sensor_map_template.h>


namespace usml {
namespace sensors {

using namespace usml::threads;

class sensor;

/// @ingroup sensors
/// @{

/**
 * Container for all the sensor's in use by the USML. This class inherits from
 * the map_template class. This class implements the singleton GOF pattern.
 * The map stores pointers to sensor's and take's ownership of the pointers.
 * See usml/sensors/map_template.h A typedef of sensor::id_type has been defined
 * to allow for modification of the key of the map at a later time if needed.
 *
 * @author Ted Burns, AEgis Technologies Group, Inc.
 * @version 1.0
 * @updated 27-Feb-2015 3:15:03 PM
 */
class USML_DECLSPEC sensor_manager : public sensor_map_template<const sensor::id_type, sensor*>
{
public:

    /**
     * Singleton Constructor - Creates sensor_manager instance just once.
     * Accessible everywhere.
     * @return  pointer to the instance of the singleton sensor_manager
     */
    static sensor_manager* instance();

    /**
<<<<<<< HEAD
     * Creates and adds the sensor to the sensor manager.
     * Uses the paramID and mode, looks up source and/or receiver from there associated map.
     * @param sensorID
     * @param paramsID
     * @param mode
     * @param position
     * @param pitch
     * @param yaw
     * @param roll
     * @param description
     * @return false if the sensorID was already in the manager.
     */
    bool add_sensor(const sensor::id_type sensorID, const sensor_params::id_type paramsID,
                    const xmitRcvModeType mode, const wposition1 position,
                    const double pitch, const double yaw, const double roll,
                               const std::string description = std::string());
    /**
     * Removes the sensor in the sensor_manager and the sensor_pair_manager
     * @return false if sensorID was not in the map or the sensor_pair_manager.
     */
    bool remove_sensor(const sensor::id_type sensorID);


    /**
     * Updates a pre-existing the sensor and the associated sensorID
     * in the the map. Also updates the sensor in the sensor_pair_manager.
     * @param sensor_ is sensor pointer to be inserted.
     * @return false if sensorID was not in the map or the sensor_pair_manager.
     */
    bool update_sensor(sensor* sensor_);

private:

    /**
=======
>>>>>>> 08361518
     * Inserts the supplied sensor pointer into the sensor_manager and the
     * sensor_pair_manager map with the sensorID provided.
     * @param sensor_ is sensor pointer to be inserted.
     * @return false if sensorID was already in the manager.
     */
    bool insert(sensor* sensor_);

    /**
     * Deletes the sensor pointer from the heap and the associated sensorID
     * from the map. Also deletes the sensor from the sensor_pair_manager
     * @param sensorID is the associated key to the map.
     * @return false if sensorID was not in the map or the sensor_pair_manager.
     */
    bool erase(const sensor::id_type sensorID);

<<<<<<< HEAD
=======
    /**
     * Updates a pre-existing the sensor and the associated sensorID
     * in the the map. Also updates the sensor in the sensor_pair_manager
     * @param sensorID is the associated key to the map.
     * @param sensor_ is sensor pointer to be inserted.
     * @return false if sensorID was not in the map or the sensor_pair_manager.
     */
    bool update( const sensor::id_type sensorID, const wposition1& position,
    		const sensor_orientation& orientation, bool force_update = false );

private:

>>>>>>> 08361518
	/**
     * The singleton access pointer.
     */
    static unique_ptr<sensor_manager> _instance;

    /**
     * The _mutex for the singleton pointer.
     */
    static read_write_lock _instance_mutex ;
};

/// @}
} // end of namespace sensors
} // end of namespace usml<|MERGE_RESOLUTION|>--- conflicted
+++ resolved
@@ -15,7 +15,6 @@
 #include <usml/sensors/source_params_map.h>
 #include <usml/sensors/receiver_params_map.h>
 #include <usml/sensors/sensor_map_template.h>
-
 
 namespace usml {
 namespace sensors {
@@ -38,96 +37,70 @@
  * @version 1.0
  * @updated 27-Feb-2015 3:15:03 PM
  */
-class USML_DECLSPEC sensor_manager : public sensor_map_template<const sensor::id_type, sensor*>
-{
+class USML_DECLSPEC sensor_manager: public sensor_map_template<
+		const sensor::id_type, sensor::reference> {
 public:
 
-    /**
-     * Singleton Constructor - Creates sensor_manager instance just once.
-     * Accessible everywhere.
-     * @return  pointer to the instance of the singleton sensor_manager
-     */
-    static sensor_manager* instance();
+	/**
+	 * Singleton Constructor - Creates sensor_manager instance just once.
+	 * Accessible everywhere.
+	 * @return  pointer to the instance of the singleton sensor_manager
+	 */
+	static sensor_manager* instance();
 
-    /**
-<<<<<<< HEAD
-     * Creates and adds the sensor to the sensor manager.
-     * Uses the paramID and mode, looks up source and/or receiver from there associated map.
-     * @param sensorID
-     * @param paramsID
-     * @param mode
-     * @param position
-     * @param pitch
-     * @param yaw
-     * @param roll
-     * @param description
-     * @return false if the sensorID was already in the manager.
-     */
-    bool add_sensor(const sensor::id_type sensorID, const sensor_params::id_type paramsID,
-                    const xmitRcvModeType mode, const wposition1 position,
-                    const double pitch, const double yaw, const double roll,
-                               const std::string description = std::string());
-    /**
-     * Removes the sensor in the sensor_manager and the sensor_pair_manager
-     * @return false if sensorID was not in the map or the sensor_pair_manager.
-     */
-    bool remove_sensor(const sensor::id_type sensorID);
+	/**
+	 * Construct a new instance of a specific sensor type.
+	 * Sets the position and orientation values to NAN.
+	 * These values are not set until the update_sensor()
+	 * is invoked for the first time.
+	 *
+	 * @param sensorID		Identification used to find this sensor instance
+	 * 						in sensor_manager.
+	 * @param paramsID		Identification used to lookup sensor type data
+	 * 						in source_params_map and receiver_params_map.
+	 * @param description	Human readable name for this sensor instance.
+	 * @return 				False if sensorID already exists.
+	 */
+	bool add_sensor(sensor::id_type sensorID, sensor_params::id_type paramsID,
+			const std::string& description = std::string());
 
+	/**
+	 * Removes an existing sensor instance by sensorID.
+	 * Also deletes the sensor from the sensor_pair_manager.
+	 *
+	 * @param sensorID		Identification used to find this sensor instance
+	 * 						in sensor_manager.
+	 * @return 				False if sensorID was not found.
+	 */
+	bool remove_sensor(const sensor::id_type sensorID);
 
-    /**
-     * Updates a pre-existing the sensor and the associated sensorID
-     * in the the map. Also updates the sensor in the sensor_pair_manager.
-     * @param sensor_ is sensor pointer to be inserted.
-     * @return false if sensorID was not in the map or the sensor_pair_manager.
-     */
-    bool update_sensor(sensor* sensor_);
+	/**
+	 * Updates an existing sensor instance by sensorID.
+	 * Also updates the sensor in the sensor_pair_manager.
+	 *
+	 * @param sensorID		Identification used to find this sensor instance
+	 * 						in sensor_manager.
+	 * @param position  	Updated position data
+	 * @param orientation	Updated orientation value
+	 * @param force_update	When true, forces update without checking thresholds.
+	 * @return 				False if sensorID was not found.
+	 */
+	bool update_sensor(const sensor::id_type sensorID, const wposition1& position,
+			const sensor_orientation& orientation, bool force_update = false);
 
 private:
 
-    /**
-=======
->>>>>>> 08361518
-     * Inserts the supplied sensor pointer into the sensor_manager and the
-     * sensor_pair_manager map with the sensorID provided.
-     * @param sensor_ is sensor pointer to be inserted.
-     * @return false if sensorID was already in the manager.
-     */
-    bool insert(sensor* sensor_);
+	/**
+	 * The singleton access pointer.
+	 */
+	static unique_ptr<sensor_manager> _instance;
 
-    /**
-     * Deletes the sensor pointer from the heap and the associated sensorID
-     * from the map. Also deletes the sensor from the sensor_pair_manager
-     * @param sensorID is the associated key to the map.
-     * @return false if sensorID was not in the map or the sensor_pair_manager.
-     */
-    bool erase(const sensor::id_type sensorID);
-
-<<<<<<< HEAD
-=======
-    /**
-     * Updates a pre-existing the sensor and the associated sensorID
-     * in the the map. Also updates the sensor in the sensor_pair_manager
-     * @param sensorID is the associated key to the map.
-     * @param sensor_ is sensor pointer to be inserted.
-     * @return false if sensorID was not in the map or the sensor_pair_manager.
-     */
-    bool update( const sensor::id_type sensorID, const wposition1& position,
-    		const sensor_orientation& orientation, bool force_update = false );
-
-private:
-
->>>>>>> 08361518
 	/**
-     * The singleton access pointer.
-     */
-    static unique_ptr<sensor_manager> _instance;
-
-    /**
-     * The _mutex for the singleton pointer.
-     */
-    static read_write_lock _instance_mutex ;
+	 * The _mutex for the singleton pointer.
+	 */
+	static read_write_lock _instance_mutex;
 };
 
 /// @}
-} // end of namespace sensors
+}// end of namespace sensors
 } // end of namespace usml