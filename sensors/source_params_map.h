/**
 * @file source_params_map.h
 * Singleton map of source parameters.
 */
#pragma once

#include <usml/usml_config.h>
#include <usml/sensors/sensor_map_template.h>
<<<<<<< HEAD
#include <usml/sensors/paramsIDType.h>
=======
>>>>>>> 93f7f1dc
#include <usml/sensors/source_params.h>
#include <usml/threads/read_write_lock.h>

namespace usml {
namespace sensors {

using namespace usml::threads;

/// @ingroup sensors
/// @{

/**
 * Singleton map of source parameters.  Each sensor makes a clone of these
 * parameters for its own use.
 */
<<<<<<< HEAD
class USML_DECLSPEC source_params_map : public sensor_map_template <const paramsIDType, const source_params*>
=======
class USML_DECLSPEC source_params_map: public sensor_map_template<
	source_params::id_type, source_params::const_reference >
>>>>>>> 93f7f1dc
{

public:

	/**
	 * Provides a reference to the source_params_map singleton.
	 * If this is the first time that this has been invoked, the singleton
	 * is automatically constructed.  The double check locking pattern
	 * is used to prevent multiple threads from simultaneously trying to
	 * construct the singleton.
	 *
	 * @xref 	Meyers, S., Alexandrescu, A.: C++ and the perils of
	 * 		 	double-checked locking. Dr. Dobbs Journal (July-August 2004)
	 * @return  Reference to the source_params_map singleton.
	 */
	static source_params_map* instance();

private:

	/**
	 * The singleton access pointer.
	 */
	static unique_ptr<source_params_map> _instance;

	/**
	 * The mutex for the singleton pointer.
	 */
	static read_write_lock _instance_mutex;
};

/// @}
} // end of namespace sensors
} // end of namespace usml<|MERGE_RESOLUTION|>--- conflicted
+++ resolved
@@ -6,10 +6,6 @@
 
 #include <usml/usml_config.h>
 #include <usml/sensors/sensor_map_template.h>
-<<<<<<< HEAD
-#include <usml/sensors/paramsIDType.h>
-=======
->>>>>>> 93f7f1dc
 #include <usml/sensors/source_params.h>
 #include <usml/threads/read_write_lock.h>
 
@@ -25,12 +21,8 @@
  * Singleton map of source parameters.  Each sensor makes a clone of these
  * parameters for its own use.
  */
-<<<<<<< HEAD
-class USML_DECLSPEC source_params_map : public sensor_map_template <const paramsIDType, const source_params*>
-=======
 class USML_DECLSPEC source_params_map: public sensor_map_template<
 	source_params::id_type, source_params::const_reference >
->>>>>>> 93f7f1dc
 {
 
 public:
