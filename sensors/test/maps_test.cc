/**
 * @example sensors/test/maps_test.cc
 */
#include <boost/test/unit_test.hpp>
// #include <boost/progress.hpp>

// #include <iostream>

#include <usml/sensors/beam_pattern_map.h>
#include <usml/sensors/source_params_map.h>
#include <usml/sensors/receiver_params_map.h>
#include <usml/sensors/sensor_manager.h>

BOOST_AUTO_TEST_SUITE(maps_test)

using namespace boost::unit_test;
using namespace usml::sensors;
using namespace usml::threads;

/**
 * @ingroup sensors_test
 * Test the ability to instantiate a beam_pattern_map
 * and insert several beam_pattern_models into it.
 * Also test the find method and the destructor.
 * Generate errors if pointer values are not equal.
 * For Destructor testing run with Valgrind memcheck.
 *
 * @author Ted Burns, AEgis Technologies Group, Inc.
 * @version 1.0
 * @updated 6-Mar-2015 3:15:03 PM
 */
BOOST_AUTO_TEST_CASE(beam_pattern_test) {

	cout << "=== maps_test: beam_pattern_test ===" << endl;

	beam_pattern_map* beam_map = beam_pattern_map::instance();
	beam_pattern_model::id_type id0 = 0 ; // default beam

	// insert beam patterns into map

	beam_pattern_model* beam_patt1 = new beam_pattern_omni();
	beam_pattern_model::id_type id1 = 1 ;
	beam_patt1->beamID(id1) ;
	beam_pattern_model::reference beam_heap1(beam_patt1);
	beam_map->insert(id1, beam_heap1);

	beam_pattern_model* beam_patt2 = new beam_pattern_omni();
	beam_pattern_model::id_type id2 = 2 ;
	beam_patt1->beamID(id2) ;
	beam_pattern_model::reference beam_heap2(beam_patt2);
	beam_map->insert(2, beam_heap2);

	// test retrieval

	beam_pattern_model::reference bpm0 = beam_map->find(id0);
	beam_pattern_model::reference bpm1 = beam_map->find(id1);
	beam_pattern_model::reference bpm2 = beam_map->find(id2);
	BOOST_CHECK_EQUAL(bpm0->beamID(), 0);
	BOOST_CHECK_EQUAL(bpm1.get(), beam_patt1);
	BOOST_CHECK_EQUAL(bpm2.get(), beam_patt2);

	// check key not found returns null

	beam_pattern_model::id_type id3 = 3 ;
	beam_pattern_model::reference bpm = beam_map->find(id3);
	BOOST_CHECK_EQUAL(bpm.get(), (beam_pattern_model* ) 0);

	// cleanup inserted beam patterns so that other tests start fresh

	beam_map->erase(id1);
	beam_map->erase(id2);
}

/**
 * @ingroup sensors_test
 * Test the ability to instantiate a source_params_map
 * and insert several source_params into it.
 * Also test the find method.
 * Generate errors if pointer values are not equal.
 */
BOOST_AUTO_TEST_CASE(source_params_test) {

	cout << "=== maps_test: source_params_test ===" << endl;

	source_params_map* source_map = source_params_map::instance();
	seq_linear frequencies(1000.0, 10000.0, 1000.0);	// 1-10 KHz

	// setup sensor #1 with omni beam pattern

	source_params::reference source1( new source_params(
		1, 			// paramsID
		false,		// multistatic
		123.0,		// source_level
		frequencies,
		0 ));		// beamID
	source_map->insert(source1->paramsID(), source1);

	// setup sensor #2 with bad beam pattern

	source_params::reference source2( new source_params(
		2, 			// paramsID
		true,		// multistatic
		321.0,		// source_level
		frequencies,
		999 ));		// beamID
	source_map->insert(source2->paramsID(), source2);

	// test retrieval

	source_params::reference spm1 = source_map->find(1);
	source_params::reference spm2 = source_map->find(2);
	BOOST_CHECK_EQUAL(spm1, source1);
	BOOST_CHECK_EQUAL(spm2, source2);

	// check beam patterns

	beam_pattern_model::reference bpm1 = spm1->beam_pattern() ;
	beam_pattern_model::reference bpm2 = spm2->beam_pattern() ;
	BOOST_CHECK_EQUAL(bpm1->beamID(), 0);
	BOOST_CHECK_EQUAL(bpm2.get(), (beam_pattern_model*) 0);
}

/**
 * @ingroup sensors_test
 * Test the ability to instantiate a receiver_params_map
 * and insert several receiver_params into it.
 * Also test the find method.
 * Generate errors if pointer values are not equal.
 */
BOOST_AUTO_TEST_CASE(receiver_params_test) {

	cout << "=== maps_test: receiver_params_test ===" << endl;

	receiver_params_map* receiver_map = receiver_params_map::instance();
	seq_linear frequencies(1000.0, 10000.0, 1000.0);	// 1-10 KHz

	std::list<beam_pattern_model::id_type> beamList;
	beamList.push_back(0);
	beamList.push_back(1);

	// setup sensor #1 with omni beam pattern

	receiver_params::reference receiver1( new receiver_params(
		1, 			// paramsID
		false,		// multistatic
		beamList ));
	receiver_map->insert(receiver1->paramsID(), receiver1);

	// setup sensor #2 with bad beam pattern

	receiver_params::reference receiver2( new receiver_params(
		2, 			// paramsID
		true,		// multistatic
		beamList ));
	receiver_map->insert(receiver2->paramsID(), receiver2);

	// test retrieval

	receiver_params::reference spm1 = receiver_map->find(1);
	receiver_params::reference spm2 = receiver_map->find(2);
	BOOST_CHECK_EQUAL(spm1, receiver1);
	BOOST_CHECK_EQUAL(spm2, receiver2);

	// check beam patterns

	beam_pattern_model::reference bpm1 = spm1->beam_pattern(0) ;
	beam_pattern_model::reference bpm2 = spm2->beam_pattern(1) ;
	BOOST_CHECK_EQUAL(bpm1->beamID(), 0);
	BOOST_CHECK_EQUAL(bpm2.get(), (beam_pattern_model*) 0);
}

<<<<<<< HEAD
/**
* @ingroup sensors_test
* Test the ability to instantiate a receiver_params_map
* and insert several receiver_params into it.
* Also test the find method and the destructor.
* Generate errors if pointer values are not equal.
* For Destructor testing run with Valgrind memcheck.
*/

BOOST_AUTO_TEST_CASE(sensor_test) {

    cout << "=== maps_test: sensor_test ===" << endl;

    // Grab the source map
    source_params_map* source_map = source_params_map::instance();

    // Insert array in source
    source_params* src_params = new source_params(1, 0, seq_log(1, 10, 1e3), 1);
    // Insert source_param into source map
    source_map->insert(1, source_params::const_reference(src_params));

    // Grab the receiver map
    receiver_params_map* receiver_map = receiver_params_map::instance();

    std::list<beam_pattern_model::id_type> beamList2;
    beamList2.push_back(2);
    beamList2.push_back(3);

    receiver_params* rcv_params = new receiver_params(2, true, beamList2);
    // Insert in receiver map
    receiver_map->insert(2, receiver_params::const_reference(rcv_params));

    sensor::id_type sensorID = 1;
    wposition1 pos(0.0,0.0,0.0);

    // Get sensor_manager
    sensor_manager* sensorManager = sensor_manager::instance();

    // add_sensor
    sensorManager->add_sensor(sensorID,0,usml::sensors::BOTH, pos, 0.0, 0.0, 0.0);

    // Modify #1 paramID #1
    sensor* sensor_data = new sensor(sensorID, 1, usml::sensors::BOTH,
                             wposition1(0.0,0.0,0.0), 0.0, 0.0, 0.0);

    // Test update
    sensor_data->source(*src_params);
    sensor_data->receiver(*rcv_params);
    if (sensorManager->update_sensor(sensor_data) == false) {
        BOOST_FAIL("sensor_test::Failed to update sensor!");
    }

    // Test erase #1
    sensorManager->remove_sensor(1);

    delete sensor_data ;
}
=======
///**
//* @ingroup sensors_test
//* Test the ability to instantiate a receiver_params_map
//* and insert several receiver_params into it.
//* Also test the find method and the destructor.
//* Generate errors if pointer values are not equal.
//* For Destructor testing run with Valgrind memcheck.
//*/
//BOOST_AUTO_TEST_CASE(sensor_test) {
//
//    cout << "=== maps_test: sensor_test ===" << endl;
//
//    std::list<beam_pattern_model::id_type> beamList1;
//    beamList1.push_back(1);
//    beamList1.push_back(2);
//
//    // Grab the source map
//    source_params_map* source_map = source_params_map::instance();
//
//    // Insert array in source
//    sensor_params::id_type paramID = 1;
//    source_params* src_params = new source_params(paramID, 20, 900, 0.5, 100.0, beamList1);
//    // Insert source_param into source map
//    source_map->insert(paramID, src_params);
//
//    // Grab the receiver map
//    receiver_params_map* receiver_map = receiver_params_map::instance();
//
//    std::list<beam_pattern_model::id_type> beamList2;
//    beamList2.push_back(2);
//    beamList2.push_back(3);
//
//    receiver_params* rcv_params = new receiver_params(paramID, beamList2);
//    // Insert in receiver map
//    receiver_map->insert(paramID, rcv_params);
//
//
//    sensor* sensor_data;
//    //No sensorID
//    sensor_data = new sensor();
//
//    // Test change xmitRcvMode
//    sensor_data->mode(usml::sensors::SOURCE);
//    sensor_data->source(*src_params);
//
//    // Get sensor_manager
//    sensor_manager* sensorMap = sensor_manager::instance();
//
//    // insert
//    sensorIDType sensorID = 1;
//    sensorMap->insert(sensorID, sensor_data);
//
//
//    // Test find(1)
//    usml::sensors::sensor* m1 = sensorMap->find(sensorID);
//
//    // Check find
//    BOOST_CHECK_EQUAL(m1, sensor_data);
//
//    // Modify #1 paramID #1
//    sensor_data = new sensor(sensorID, paramID, usml::sensors::BOTH,
//                             wposition1(0.0,0.0,0.0), 0.0, 0.0);
//
//    // Test update
//    sensor_data->source(*src_params);
//    sensor_data->receiver(*rcv_params);
//    if (sensorMap->update(sensorID, sensor_data) == false) {
//        BOOST_FAIL("sensor_test::Failed to update sensor!");
//    }
//
//    // Test erase #1
//    sensorMap->erase(1, usml::sensors::BOTH);
//
//    // Run with valgrind memcheck to verify.
//    sensor_manager::destroy();
//    source_params_map::destroy();
//    receiver_params_map::destroy();
//    delete sensor_data ;
//}
>>>>>>> 8943f787

BOOST_AUTO_TEST_SUITE_END()<|MERGE_RESOLUTION|>--- conflicted
+++ resolved
@@ -169,65 +169,6 @@
 	BOOST_CHECK_EQUAL(bpm2.get(), (beam_pattern_model*) 0);
 }
 
-<<<<<<< HEAD
-/**
-* @ingroup sensors_test
-* Test the ability to instantiate a receiver_params_map
-* and insert several receiver_params into it.
-* Also test the find method and the destructor.
-* Generate errors if pointer values are not equal.
-* For Destructor testing run with Valgrind memcheck.
-*/
-
-BOOST_AUTO_TEST_CASE(sensor_test) {
-
-    cout << "=== maps_test: sensor_test ===" << endl;
-
-    // Grab the source map
-    source_params_map* source_map = source_params_map::instance();
-
-    // Insert array in source
-    source_params* src_params = new source_params(1, 0, seq_log(1, 10, 1e3), 1);
-    // Insert source_param into source map
-    source_map->insert(1, source_params::const_reference(src_params));
-
-    // Grab the receiver map
-    receiver_params_map* receiver_map = receiver_params_map::instance();
-
-    std::list<beam_pattern_model::id_type> beamList2;
-    beamList2.push_back(2);
-    beamList2.push_back(3);
-
-    receiver_params* rcv_params = new receiver_params(2, true, beamList2);
-    // Insert in receiver map
-    receiver_map->insert(2, receiver_params::const_reference(rcv_params));
-
-    sensor::id_type sensorID = 1;
-    wposition1 pos(0.0,0.0,0.0);
-
-    // Get sensor_manager
-    sensor_manager* sensorManager = sensor_manager::instance();
-
-    // add_sensor
-    sensorManager->add_sensor(sensorID,0,usml::sensors::BOTH, pos, 0.0, 0.0, 0.0);
-
-    // Modify #1 paramID #1
-    sensor* sensor_data = new sensor(sensorID, 1, usml::sensors::BOTH,
-                             wposition1(0.0,0.0,0.0), 0.0, 0.0, 0.0);
-
-    // Test update
-    sensor_data->source(*src_params);
-    sensor_data->receiver(*rcv_params);
-    if (sensorManager->update_sensor(sensor_data) == false) {
-        BOOST_FAIL("sensor_test::Failed to update sensor!");
-    }
-
-    // Test erase #1
-    sensorManager->remove_sensor(1);
-
-    delete sensor_data ;
-}
-=======
 ///**
 //* @ingroup sensors_test
 //* Test the ability to instantiate a receiver_params_map
@@ -307,6 +248,5 @@
 //    receiver_params_map::destroy();
 //    delete sensor_data ;
 //}
->>>>>>> 8943f787
 
 BOOST_AUTO_TEST_SUITE_END()