/**
 * @file cmp_speed.cc
 *
 * Compare the speed of the model to the STD14 scenario from CASS.
 * In this scenario, CASS specifies a grid of sound speeds and
 * bottom depths in latitude and longitude coordinates for an
 * area near Hawaii.
 *
 *      - Area 16.2N-24.6N, 164.7-155.4W
 *      - Source: 19.52N 160.5W, 200 meters deep (SW of Hawaii)
 *      - Targets: ring of receivers at 100 km from source
 *      - Frequency: 250 Hz
 *      - Travel Time: 80 seconds
 *      - Time Step: 100 msec
 *      - D/E: [-90,90] as 181 tangent spaced rays
 *      - AZ: [0,360] in 15.0 deg steps
 *
 */
#include <usml/waveq3d/waveq3d.h>
#include <usml/netcdf/netcdf_files.h>
#include <fstream>
#include <sys/time.h>

using namespace usml::waveq3d ;
using namespace usml::netcdf ;

/**
 * Command line interface.
 */
int main( int argc, char* argv[] ) {
    cout << "=== cmp_speed ===" << endl ;

    int num_targets = 100;
    if ( argc > 1 ) {
        num_targets = atoi( argv[1] ) ;
    }

    // define scenario parameters

    seq_linear freq( 250.0, 1.0, 1 ) ;
    wposition::compute_earth_radius( 19.52 ) ;
    wposition1 src_pos( 19.52, -160.5, -200.0 ) ;
    seq_rayfan de( -90.0, 90.0, 181 ) ;
    seq_linear az( 0.0, 15.0, 360.0 ) ;
    const double target_depth = 100.0; // Meters
    const double target_range = 100000.0; // Meters
    const double time_max = 80.0 ;
    const double time_step = 0.100 ;

    // load STD14 environmental data from netCDF files

    const double lat1 = 16.2 ;
    const double lat2 = 24.6 ;
    const double lng1 = -164.4;
    const double lng2 = -155.5 ;

    cout << "load STD14 environmental profile data" << endl ;
//    profile_model* profile = new profile_grid<double,3>( new netcdf_profile(
//            USML_STUDIES_DIR "/cmp_speed/std14profile.nc", 0.0, lat1, lat2, lng1, lng2,
//            wposition::earth_radius ) ) ;
        //fast_grid_3d
    data_grid<double,3>* ssp = new netcdf_profile( USML_STUDIES_DIR "/cmp_speed/std14profile.nc",
            0.0, lat1, lat2, lng1, lng2, wposition::earth_radius ) ;
    data_grid_fast_3d* fast_ssp = new data_grid_fast_3d(*ssp,true) ;
    delete ssp ;
    profile_model* profile = new profile_grid_fast( fast_ssp ) ;
//  attenuation_model* attn = new attenuation_constant(0.0);
//  profile_model* profile = new profile_linear(1500.0,attn);

    cout << "load STD14 environmental bathy data" << endl ;
//    boundary_model* bottom = new boundary_grid<double,2>( new netcdf_bathy(
//            USML_STUDIES_DIR "/cmp_speed/std14bathy.nc", lat1, lat2, lng1, lng2,
//            wposition::earth_radius ) ) ;
        //fast_grid_2d
    data_grid<double,2>* grid = new netcdf_bathy( USML_DATA_DIR "/cmp_speed/std14bathy.nc",
        lat1, lat2, lng1, lng2, wposition::earth_radius );
    data_grid_fast_2d* fast_grid = new data_grid_fast_2d(*grid, true) ;
    delete grid ;
    boundary_model* bottom = new boundary_grid_fast( fast_grid ) ;

    bottom->reflect_loss(new reflect_loss_rayleigh(reflect_loss_rayleigh::MUD));

//// Bathy Testing
//    wposition1 seaPoint( 22.332, -162.615 ) ;
//    double rho;
//    bottom->height(seaPoint, &rho);
//    cout << "height  " <<  wposition::earth_radius - rho << endl;

    boundary_model* surface = new boundary_flat() ;

//	  bottom->reflect_loss(new reflect_loss_constant(0.0));  // Total Reflection
//    boundary_model* bottom = new boundary_flat(3000.0);    // Flat Bottom

    ocean_model ocean( surface, bottom, profile ) ;

    // initialize proploss targets and wavefront

    cout << "initialize " << num_targets << " targets" << endl ;

    wposition target( num_targets, 1, src_pos.latitude(), src_pos.longitude(), target_depth ) ;
    // build a series of targets at 100 km
    double angle = TWO_PI/num_targets;
    double bearing_inc = angle;
    for (unsigned n = 0; n < num_targets; ++n) {
        wposition1 aTarget( src_pos, target_range, bearing_inc) ;
        target.latitude( n, 0, aTarget.latitude());
        target.longitude( n, 0, aTarget.longitude());
        target.altitude( n, 0, aTarget.altitude());
        bearing_inc = bearing_inc + angle;
    }

<<<<<<< HEAD
    proploss loss( &target ) ;
    wave_queue wave( ocean, freq, src_pos, de, az, time_step, &loss ) ;
=======
    proploss loss(freq, src_pos, de, az, time_step, &target);

    wave_queue wave( ocean, freq, src_pos, de, az, time_step, &target ) ;

    if (!wave.addProplossListener(&loss)) {
    	cout << "Error adding proploss listener! " << endl ;
    	exit(1);
    }
>>>>>>> 914715c5

    // propagate wavefront

    cout << "propagate wavefronts for " << time_max << " secs" << endl ;
    struct timeval time ;
    struct timezone zone ;
    gettimeofday( &time, &zone ) ;
    double start = time.tv_sec + time.tv_usec * 1e-6 ;
    while ( wave.time() < time_max ) {
        wave.step() ;
    }
    gettimeofday( &time, &zone ) ;
    double complete = time.tv_sec + time.tv_usec * 1e-6 ;
    cout << "Propagating for " << time_max << " sec with "
         << ( target.size1() * target.size2() ) << " targets took "
         << (complete-start) << " sec."
         << endl ;
}<|MERGE_RESOLUTION|>--- conflicted
+++ resolved
@@ -109,19 +109,13 @@
         bearing_inc = bearing_inc + angle;
     }
 
-<<<<<<< HEAD
-    proploss loss( &target ) ;
-    wave_queue wave( ocean, freq, src_pos, de, az, time_step, &loss ) ;
-=======
     proploss loss(freq, src_pos, de, az, time_step, &target);
-
     wave_queue wave( ocean, freq, src_pos, de, az, time_step, &target ) ;
 
     if (!wave.addProplossListener(&loss)) {
     	cout << "Error adding proploss listener! " << endl ;
     	exit(1);
     }
->>>>>>> 914715c5
 
     // propagate wavefront
 
