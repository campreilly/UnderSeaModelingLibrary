--- conflicted
+++ resolved
@@ -159,12 +159,7 @@
 
 		// Set wave_queue attributes
 		wavefront_generator::time_maximum =  7.0/2.0 + 0.5; // reverb_duration/2 + 1/2 sec
-		wavefront_generator::intensity_threshold = 150.0; //dB
-<<<<<<< HEAD
-		wavefront_generator::time_step = 0.01;
-=======
         wavefront_generator::time_step = 0.01;              // For comparsion to eigenverb_demo.m
->>>>>>> 4076fe4f
 		//wavefront_generator::number_de = 91;              // For comparsion to eigenverb_demo.m
 		//wavefront_generator::max_bottom = 0;              // Max number of bottom bounces.
 		//wavefront_generator::max_surface = 0;             // Max number of surface bounces.
