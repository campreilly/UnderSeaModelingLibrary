/**
 * @example studies/reverberation/reverb_analytic_test.cc
 */
#include <usml/ocean/ocean_shared.h>
#include <usml/sensors/beams.h>
#include <usml/sensors/sensors.h>
#include <usml/eigenverb/wavefront_generator.h>
#include <list>
#include <boost/progress.hpp>
#include <boost/foreach.hpp>

using namespace usml::sensors ;
using namespace usml::eigenverb ;

/**
 * This scenario compute reverberation for a scenario that has a simple
 * analytic solution.  This scenario has a monostatic sensor, a flat bottom,
 * and a constant sound speed.  Reverberation is only computed for the
 * ocean bottom.
 */
class reverb_analytic_test {

public:

	/**
	 * Initializes the scenario, starts the reverberation calculation,
	 * and waits for the results.
	 */
	reverb_analytic_test() {
		define_ocean_characteristics();
		define_sensor_characteristics();
		deploy_sensor_instance();     // starts reverb calc `
		wait_for_results();
		cout << "== test complete ==" << endl;
	}

	/**
	 * Cleans up singletons so that valgrind can be used to find
	 * other memory leaks.
	 */
	~reverb_analytic_test() {
	}

private:

	/**
	 * Creates a simple ocean for comparison to the analytic solution
	 * for monostatic reverberation defined in the reverb theory paper.
	 *
	 * <pre>
	 * profile:             constant 1500 m/s
	 * attenuation:         none
	 * surface loss:        none
	 * surface scattering:  none
	 * bottom depth:        constant 200 meters
	 * bottom loss:         Rayleigh sand
	 * bottom scattering:   Lambert -27 dB
	 * </pre>
	 *
	 * Generates the ocean model and then updates the ocean_shared singleton.
	 * Uses profile_lock and boundary_lock classes so that the new ocean
	 * can be shared by multiple threads.
	 */
	void define_ocean_characteristics() {
		cout << "== define ocean characteristics ==" << endl;
		profile_model* water = new profile_linear(1500.0);
		water->attenuation(new attenuation_constant(0.0));
		profile_lock* profile = new profile_lock(water);

		boundary_model* surf = new boundary_flat();
		boundary_lock* surface = new boundary_lock(surf);

		boundary_model* btm = new boundary_flat(200.0);
		btm->reflect_loss(
				new reflect_loss_rayleigh(reflect_loss_rayleigh::SAND));
		btm->scattering(new scattering_lambert());
		boundary_lock* bottom = new boundary_lock(btm);

		ocean_shared::reference ocean(
				new ocean_model(surface, bottom, profile));
		ocean_shared::update(ocean);
	}

	/**
	 * Defines the source and receiver parameters for a simple
	 * omni-direction sensor.
	 *
	 * <pre>
	 * multistatic:			false
	 * source strength:     200 dB
<<<<<<< HEAD
	 * envelope frequency:  3 KHz
=======
	 * pulse length:		250 msec
	 * reverb duration:		7.0 sec
	 * transmit frequency:  3 KHz
>>>>>>> f8958e7c
	 * src beam pattern:    omni directional
	 * rcv beam pattern: 	omni directional
	 * </pre>
	 *
	 * Generates the sensor parameter then updates the sensor parameter
	 * singletons.
	 */
	void define_sensor_characteristics() {
		cout << "== define sensor characteristics ==" << endl;
		sensor_params::id_type paramsID = 1;
		bool multistatic = false;
		vector<double> source_level(1, 200.0);
        // Source frequencies 6.5K, 7.5K, 8.5K, 9.5K
		seq_linear source_frequencies(6500.0, 1000.0, 4);
        beam_pattern_model::id_type omni = 0;
        std::list<beam_pattern_model::id_type> source_beams;
        source_beams.push_back(omni);

        // Receiver frequencies 3.0K, 10.0K
        seq_linear receiver_frequencies(3000.0, 7000.0, 2);
		
		// define source parameters

		source_params::reference source(
				new source_params(paramsID, source_level,
<<<<<<< HEAD
                0.250,                               // pulse_length
                wavefront_generator::time_maximum,   // reverb_duration
                6000.0, 9000.0,                      // min, max active freq
=======
				0.250,						// pulse_length
				7.0,						// reverb_duration
                6000.0, 9000.0,      		// min, max active freq
>>>>>>> f8958e7c
                source_frequencies, source_beams, multistatic));
		source_params_map::instance()->insert(source->paramsID(), source);

		// define receiver parameters

		std::list<beam_pattern_model::id_type> receiver_beams;
		receiver_beams.push_back(omni);

		receiver_params::reference receiver(
            new receiver_params(paramsID, 
            3000.0, 10000.0,  // min, max active freq
            receiver_frequencies, receiver_beams, multistatic));
		receiver_params_map::instance()->insert(receiver->paramsID(), receiver);
	}

	/**
	 * Creates a new instance of the simple omni-direction sensor,
	 * and updates it with a position of (0.0,0.0,0.0).  The update
	 * causes reverberation calculations to start.
	 */
	void deploy_sensor_instance() {
		cout << "== deploy sensor instance ==" << endl;
		sensor_model::id_type sensorID = 1;
		sensor_params::id_type paramsID = 1;
		wposition1 pos(0.0, 0.0);				// locate on ocean surface
		orientation orient(0.0, 0.0);	// default orientation

		sensor_manager::instance()->add_sensor(sensorID, paramsID, "sensor1");

		// Set wave_queue attributes
		wavefront_generator::time_maximum =  7.0/2.0;     // reverb_duration/2
		wavefront_generator::intensity_threshold = 150.0; //dB

		// Update sensor data and run wave_queue.
		sensor_manager::instance()->update_sensor(sensorID, pos, orient, true);
	}

	/**
	 * Wait for the reverberation model to compute results.
	 *
	 * Retrieve eigenrays and envelopes from sensor_pair_manager.
	 */
	void wait_for_results() {

    	cout << "== wait for results ==" << endl ;

    	sensor_pair_manager* sp_manager = sensor_pair_manager::instance() ;
        fathometer_model::fathometer_package fathometers ;
        envelope_collection::envelope_package envelopes ;

    	// Build query for fathometers
    	sensor_model::id_type sensor_ids[] = {1};

    	// For modes use one of the following
    	// usml::sensors::SOURCE
        // usml::sensors::RECEIVER
        // usml::sensors::BOTH
    	xmitRcvModeType sensor_modes[] = {usml::sensors::BOTH};

        // Build a query
        sensor_pair_manager::sensor_query_map query;
        for ( int i = 0; i < sizeof(sensor_ids) / sizeof(sensor_model::id_type); ++i ) {
            query.insert(std::pair<sensor_model::id_type, xmitRcvModeType>(sensor_ids[i], sensor_modes[i]));
        }

        // wait for results
        boost::timer timer ;

        while ( true ) {
            fathometers = sp_manager->get_fathometers(query);
            // TODO when generate_envelopes available uncomment
            // envelopes = sp_manager->get_envelopes(query);
            // if ( fathometers.size() > 0 && envelopes.size() > 0 ) break ;

            if ( fathometers.size() > 0 ) break ;

            boost::this_thread::sleep(boost::posix_time::milliseconds(250));
        }
        cout << "waited for " << timer.elapsed() << " secs" << endl ;

        std::string ncname_fathometers = USML_STUDIES_DIR "/reverberation/fathometer_";
        fathometer_model::fathometer_package::iterator iter_fathometers;
        for ( iter_fathometers = fathometers.begin();
            iter_fathometers != fathometers.end(); ++iter_fathometers )
        {
            fathometer_model* model = ( *iter_fathometers );
            sensor_model::id_type src_id = model->source_id();
            sensor_model::id_type rcv_id = model->receiver_id();
            std::stringstream ss ;
            ss << "src_" << src_id << "_rcv_" << rcv_id;
            ncname_fathometers += ss.str();
            ncname_fathometers += ".nc";
            model->write_netcdf(ncname_fathometers.c_str());
        }

//        std::string ncname_envelopes = USML_STUDIES_DIR "/reverberation/envelopes_";
//        envelope_collection::envelope_package::iterator iter_envelopes;
//        for ( iter_envelopes = envelopes.begin();
//            iter_envelopes != envelopes.end(); ++iter_envelopes )
//        {
//            envelope_collection* collection = ( *iter_envelopes );
//            // TODO uncomment when source_id and receiver_id getter's available.
//            //sensor_model::id_type src_id = collection->source_id();
//            //sensor_model::id_type rcv_id = collection->receiver_id();
//            sensor_model::id_type src_id = 1;
//            sensor_model::id_type rcv_id = 1;
//            std::stringstream ss ;
//            ss << "src_" << src_id << "_rcv_" << rcv_id;
//            ncname_envelopes += ss.str();
//            ncname_envelopes += ".nc";
//            collection->write_netcdf(ncname_envelopes.c_str());
//        }

        // No need to delete fathometers or envelopes as they are shared_ptr's
	}
};

/**
 * Command line interface.
 */
int main(int argc, char* argv[]) {
	reverb_analytic_test test;
	return 0;
}<|MERGE_RESOLUTION|>--- conflicted
+++ resolved
@@ -88,13 +88,9 @@
 	 * <pre>
 	 * multistatic:			false
 	 * source strength:     200 dB
-<<<<<<< HEAD
-	 * envelope frequency:  3 KHz
-=======
 	 * pulse length:		250 msec
 	 * reverb duration:		7.0 sec
 	 * transmit frequency:  3 KHz
->>>>>>> f8958e7c
 	 * src beam pattern:    omni directional
 	 * rcv beam pattern: 	omni directional
 	 * </pre>
@@ -120,15 +116,9 @@
 
 		source_params::reference source(
 				new source_params(paramsID, source_level,
-<<<<<<< HEAD
-                0.250,                               // pulse_length
-                wavefront_generator::time_maximum,   // reverb_duration
-                6000.0, 9000.0,                      // min, max active freq
-=======
 				0.250,						// pulse_length
 				7.0,						// reverb_duration
                 6000.0, 9000.0,      		// min, max active freq
->>>>>>> f8958e7c
                 source_frequencies, source_beams, multistatic));
 		source_params_map::instance()->insert(source->paramsID(), source);
 
