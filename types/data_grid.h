--- conflicted
+++ resolved
@@ -696,12 +696,7 @@
         {
             DATA_TYPE result ;
             DATA_TYPE y0, y1, y2, y3 ;             // dim-1 values at k-1, k, k+1, k+2
-<<<<<<< HEAD
-            DATA_TYPE dy0, dy1, dy2, dy3 ;         // dim-1 derivs at k-1, k, k+1, k+2
-            initialize<DATA_TYPE>::zero(dy0, dy1, dy2, dy3) ;     // prevent valgrind from complaining
-=======
             DATA_TYPE dy0=0, dy1=0, dy2=0, dy3=0 ;        // dim-1 derivs at k-1, k, k+1, k+2
->>>>>>> 3cbd60f0
             const size_t kmin = 1u ;                      // at endpt if k-1 < 0
             const size_t kmax = _axis[dim]->size()-3u ; // at endpt if k+2 > N-1
 
