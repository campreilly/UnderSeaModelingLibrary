--- conflicted
+++ resolved
@@ -32,10 +32,10 @@
 {
 	initialize();
 }
+
 /**
  * Initialize with references to wave front information.
  */
-<<<<<<< HEAD
 void proploss::initialize(
     const seq_vector* frequencies, const wposition1* source_pos,
     const seq_vector *source_de, const seq_vector *source_az,
@@ -47,15 +47,13 @@
     _source_az = source_az ;
     _time_step = time_step ;
 
-=======
 void proploss::initialize()
 {
->>>>>>> f546ca01
     for ( unsigned t1=0 ; t1 < _targets->size1() ; ++t1 ) {
         for ( unsigned t2=0 ; t2 < _targets->size2() ; ++t2 ) {
-            _loss(t1,t2).intensity.resize(_frequencies->size() ) ;
+            _loss(t1,t2).intensity.resize( frequencies->size() ) ;
             _loss(t1,t2).intensity.clear() ;
-            _loss(t1,t2).phase.resize(_frequencies->size() ) ;
+            _loss(t1,t2).phase.resize( frequencies->size() ) ;
             _loss(t1,t2).phase.clear() ;
 
         }
