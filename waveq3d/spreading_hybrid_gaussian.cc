--- conflicted
+++ resolved
@@ -161,11 +161,7 @@
     cell_width = initial_width;
     cell_dist = L - cell_width ;
 
-<<<<<<< HEAD
-    const size_t size = _wave._source_de->size() - 1 ;
-=======
     const int size = (const int) _wave._source_de->size() - 1 ;
->>>>>>> 55fd6a0e
     for(d = (int) de + 1; d < size; ++d) {
         bool virtual_ray = _wave._curr->on_edge(d+1,az) && _wave._curr->on_edge(d,az) ;
     	double _new_norm ;				// corrected normalization when using a virtual ray
