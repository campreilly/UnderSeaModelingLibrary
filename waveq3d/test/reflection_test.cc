/**
 * @example waveq3d/test/reflection_test.cc
 */
#include <boost/test/unit_test.hpp>
#include <usml/netcdf/netcdf_files.h>
#include <usml/waveq3d/waveq3d.h>
//#include <usml/waveq3d/reverberation_model.h>
#include <iostream>
#include <iomanip>
#include <fstream>

BOOST_AUTO_TEST_SUITE(reflection_test)

using namespace boost::unit_test ;
using namespace usml::netcdf ;
using namespace usml::waveq3d ;
using namespace boost::numeric::ublas ;

/**
 * @ingroup waveq3d_test
 * @{
 */

//@todo reflect_flat_test disabled until reverb model delivered

/**
 * Monitor callbacks from reflection model.
 */
class reflection_callback {

public:
    eigenverb_collection* _collection ;
    double time ;
    double latitude ;
    bool surface ;
    bool bottom ;
    size_t surf_count ;
<<<<<<< HEAD
	size_t bot_count;
=======
    size_t bot_count;
>>>>>>> e1bc77c0

    /**
     * Initialize counter.
     */
    reflection_callback( eigenverb_collection* collection )
<<<<<<< HEAD
        : _collection(collection), time(0.0), latitude(0.0), surf_count(0), bot_count(0)
=======
        : _collection(collection), time(0.0), latitude(0.0),  surf_count(0), bot_count(0)
>>>>>>> e1bc77c0
    {}

    virtual ~reflection_callback() {}

    bool check_count( size_t& old_count ) {
        bottom = surface = false ;
        if( surf_count != _collection->eigenverbs(1).size() ) {
            surf_count = _collection->eigenverbs(1).size() ;
            surface = true ;
        }
        if( bot_count != _collection->eigenverbs(0).size() ) {
            bot_count = _collection->eigenverbs(0).size() ;
            bottom = true ;
        }
        if( old_count != (surf_count + bot_count) ) {
            old_count = surf_count + bot_count ;
            if( surface ) {
                eigenverb_list elist = _collection->eigenverbs(1) ;
                eigenverb_list::iterator it = elist.end() ;
                --it ;
                latitude = it->position.latitude() ;
                time = it->time ;
            }
            else if( bottom ) {
                eigenverb_list elist = _collection->eigenverbs(0) ;
                eigenverb_list::iterator it = elist.end() ;
                --it ;
                latitude = it->position.latitude() ;
                time = it->time ;
            }
        }
        return (surface || bottom) ;
    }

};

/**
 * Bottom and surface reflection in a flat bottomed isovelocity ocean.
 * Constructs a geometry in which the changes in latitude
 * and travel time between bounces can be calculated analytically.
 * The following equations predict the path of a downwardly
 * steered ray, given a \f$ \Delta \theta \f$ = latitude change
 * between the surface and the bottom.
 * \f[
 *      s^2 = R_1^2 + R_2^2 - 2 R_1 R_2 cos( \Delta \theta )
 * \f]\f[
 *      sin(\gamma_s) = \frac{ R_1^2 - R_2^2 + s^2 }
 *                         { 2 R_1 s }
 * \f]\f[
 *      \tau = s / c
 * \f]
 * where:
 *      - \f$ R_1 \f$ = radius to ocean surface
 *      - \f$ R_2 \f$ = radius to ocean bottom
 *      - \f$ R_2 - R_1 \f$ = ocean depth
 *      - \f$ \Delta\theta \f$ = latitude change between
 *        the surface and the bottom.
 *      - \f$ s \f$ = path length from surface to bottom
 *      - \f$ \gamma_s \f$ = grazing angle at surface
 *        = ray launch angle
 *      - \f$ \gamma_b  \f$ = grazing angle at bottom
 *        = \f$ \gamma_s - \Delta\theta \f$
 *      - \f$ c      \f$ = sound speed
 *      - \f$ \tau   \f$ = travel time between the surface and the bottom.
 *
 * Selecting \f$ \gamma \f$ to make the latitude change exactly 0.1 degrees
 * yields the following test values.
 *
 *      - \f$ R_1 \f$ = 6378101.030201019 m
 *      - \f$ R_2 \f$ = \f$ R_1 \f$ - 1000 m
 *      - \f$ \Delta \theta \f$ = 0.1 deg
 *      - \f$ s   \f$ = 11,175.841460125 m
 *      - \f$ \gamma_s \f$ = 5.183617057 deg
 *      - \f$ \gamma_b \f$ = 5.083617057 deg
 *      - \f$ c      \f$ = 1500 m/sec
 *      - \f$ \tau   \f$ = 7.450560973 sec
 *
 * Uses a 100 millisecond time step so that the time and location of the
 * collision can be compared to the analytic values without breaking
 * into the guts of the reflection model.
 */
BOOST_AUTO_TEST_CASE( reflect_flat_test ) {
    cout << "=== reflection_test: reflect_flat_test ===" << endl ;
    try {
        const double src_lat = 45.0; // default to 45 degrees

        // initialize propagation model

        // Ensure static (global scope of test framework) set
        wposition::compute_earth_radius(src_lat) ;
        const double c0 = 1500.0 ;
        profile_model*  profile = new profile_linear(c0) ;
        boundary_model* surface = new boundary_flat() ;
        boundary_model* bottom  = new boundary_flat(1000.0) ;
        ocean_model ocean( surface, bottom, profile ) ;

        seq_log freq( 10.0, 10.0, 1 ) ;
        wposition1 pos( 45.0, -45.0, 0.0 ) ;
        seq_linear de( -5.183617057, 0.0, 1 ) ;  // steer down
        seq_linear az( 0.0, 0.0, 1 ) ;           // north
        const double time_step = 0.1 ;           // 100 msec
        const double max_time = 60.0 ;           // maximum travel time

        wave_queue wave( ocean, freq, pos, de, az, time_step ) ;
        eigenverb_collection verb_collection( 0 ) ;
        wave.add_eigenverb_listener( &verb_collection ) ;
        reflection_callback callback( &verb_collection ) ;
        size_t old_count = callback.surf_count + callback.bot_count ;
        double max_time_error = 0.0 ;
        double max_lat_error = 0.0 ;

        // initialize output to spreadsheet file

        const char* name = USML_TEST_DIR "/waveq3d/test/reflect_flat_test.csv" ;
        std::ofstream os(name) ;
        cout << "Writing tables to " << name << endl ;

        os << "t,"
           << "lat,lng,alt,"
           << "de,az,bot,srf,cst,"
           << "r,theta,phi,"
           << "rd,thd,phid,"
           << "mu,eta,nu,"
           << "mud,etad,nud,"
           << "c,dcdz"
           << endl ;
        os << std::scientific << std::showpoint << std::setprecision(18) ;

        cout << "time step = " << time_step << " secs" << endl ;

        // propagate rays to stimulate bottom and surface reflections

        while ( wave.time() < max_time ) {

            // write to spreadsheet file

            wvector1 ndir( wave.curr()->ndirection, 0, 0 ) ;
            double de, az ;
            ndir.direction( &de, &az ) ;

            os << wave.time() << ','
               << wave.curr()->position.latitude(0,0) << ','
               << wave.curr()->position.longitude(0,0) << ','
               << wave.curr()->position.altitude(0,0) << ','
               << de << "," << az << ","
               << wave.curr()->surface(0,0) << ','
               << wave.curr()->bottom(0,0) << ','
               << wave.curr()->caustic(0,0) << ','
               << wave.curr()->position.rho(0,0) << ','
               << wave.curr()->position.theta(0,0) << ','
               << wave.curr()->position.phi(0,0) << ','
               << wave.curr()->pos_gradient.rho(0,0) << ','
               << wave.curr()->pos_gradient.theta(0,0) << ','
               << wave.curr()->pos_gradient.phi(0,0) << ','
               << wave.curr()->ndirection.rho(0,0) << ','
               << wave.curr()->ndirection.theta(0,0) << ','
               << wave.curr()->ndirection.phi(0,0) << ','
               << wave.curr()->ndir_gradient.rho(0,0) << ','
               << wave.curr()->ndir_gradient.theta(0,0) << ','
               << wave.curr()->ndir_gradient.phi(0,0) << ','
               << wave.curr()->sound_speed(0,0) << ','
               << wave.curr()->sound_gradient.rho(0,0) << endl ;

            // move wavefront to next time step

            wave.step() ;

            // check location and time of reflections against analytic result

            if( callback.check_count( old_count ) ) {
                double predict_time = old_count * 7.450560973 ;
                double current_time = callback.time ;
                double predict_lat = 45.0 + int(old_count) * 0.1 ;
                double current_lat = callback.latitude ;

                if ( callback.surface ) cout << "surface" ;
                if ( callback.bottom ) cout << "bottom " ;
                cout << " reflection at t=" << current_time
                     << " lat=" << current_lat
                     << endl ;

                double time_error = abs( current_time - predict_time ) ;
                max_time_error = max( time_error, max_time_error ) ;
                BOOST_CHECK_SMALL( time_error, 1e-4 ) ;

                double lat_error = abs( current_lat - predict_lat ) ;
                max_lat_error = max( lat_error, max_lat_error ) ;
                BOOST_CHECK_SMALL( lat_error, 1e-6 ) ;
            }
        }
        cout << "wave propagates for " << wave.time() << " secs" << endl
             << "max_time_error = " << max_time_error << " secs "
             << "max_lat_error = " << max_lat_error  << " deg " << endl ;
    } catch ( std::exception* except ) {
        BOOST_ERROR( except->what() ) ;
    }
}

/**
 * Modified version of the reflect_flat_test() in which the bottom
 * has a 1 degree up-slope in the latitude direction.  This change should
 * create a 2 degree increase in grazing angle for each reflection that
 * hits the bottom.
 */
BOOST_AUTO_TEST_CASE( reflect_slope_test ) {
    cout << "=== reflection_test: reflect_slope_test ===" << endl ;
    try {

        // initialize propagation model

        const double c0 = 1500.0 ;
        profile_model*  profile = new profile_linear(c0) ;
        boundary_model* surface = new boundary_flat() ;

        wposition1 slope_ref( 45.1, -45.0, 0.0 ) ;
        reflect_loss_model* slope_loss = new reflect_loss_rayleigh( reflect_loss_rayleigh::SILT ) ;
        boundary_model* bottom  = new boundary_slope(
            slope_ref, 1000.0, to_radians(1.0), 0.0, slope_loss ) ;

        ocean_model ocean( surface, bottom, profile ) ;

        seq_log freq( 10.0, 10.0, 1 ) ;
        wposition1 pos( 45.0, -45.0, 0.0 ) ;
        seq_linear de( -5.175034664, 0.0, 1 ) ;  // steer down
        seq_linear az( 0.0, 0.0, 1 ) ;           // north
        const double time_step = 0.001 ;

        wave_queue wave( ocean, freq, pos, de, az, time_step ) ;

        // initialize output to spreadsheet file

        const char* name = USML_TEST_DIR "/waveq3d/test/reflect_slope_test.csv" ;
        std::ofstream os(name) ;
        cout << "Writing tables to " << name << endl ;

        os << "t,"
           << "lat,lng,alt,"
           << "de,az,bot,surf,"
           << "r,theta,phi,"
           << "rd,thd,phid,"
           << "mu,eta,nu,"
           << "mud,etad,nud,"
           << "c,dcdz"
           << endl ;
        os << std::scientific << std::showpoint << std::setprecision(18) ;

        cout << "time step = " << time_step << " secs" << endl ;

        // propagate rays to stimulate bottom and surface reflections

        int bounce = 0 ;
        double old_de = de(0) ;
        while ( wave.time() < 25.0 ) {

            // write to spreadsheet file

            wvector1 ndir( wave.curr()->ndirection, 0, 0 ) ;
            double de, az ;
            ndir.direction( &de, &az ) ;

            os << wave.time() << ','
               << wave.curr()->position.latitude(0,0) << ','
               << wave.curr()->position.longitude(0,0) << ','
               << wave.curr()->position.altitude(0,0) << ','
               << de << "," << az << ","
               << wave.curr()->surface(0,0) << ','
               << wave.curr()->bottom(0,0) << ','
               << wave.curr()->position.rho(0,0) << ','
               << wave.curr()->position.theta(0,0) << ','
               << wave.curr()->position.phi(0,0) << ','
               << wave.curr()->pos_gradient.rho(0,0) << ','
               << wave.curr()->pos_gradient.theta(0,0) << ','
               << wave.curr()->pos_gradient.phi(0,0) << ','
               << wave.curr()->ndirection.rho(0,0) << ','
               << wave.curr()->ndirection.theta(0,0) << ','
               << wave.curr()->ndirection.phi(0,0) << ','
               << wave.curr()->ndir_gradient.rho(0,0) << ','
               << wave.curr()->ndir_gradient.theta(0,0) << ','
               << wave.curr()->ndir_gradient.phi(0,0) << ','
               << wave.curr()->sound_speed(0,0) << ','
               << wave.curr()->sound_gradient.rho(0,0) << endl ;

            // move wavefront to next time step

            wave.step() ;

            // check angle change for each reflection

            if ( old_de * de < 0.0 ) {
                ++bounce ;

                if ( old_de < 0.0 ) {
                    cout << "bottom  reflection at t=" << wave.time()
                         << " lat=" << wave.curr()->position.latitude(0,0)
                         << " old de=" << old_de << " new de=" << de
                         << " diff=" << (de+old_de)
                         << endl ;
                    BOOST_CHECK_SMALL( 2.0-(de+old_de), 0.001 ) ;
                } else {
                    cout << "surface reflection at t=" << wave.time()
                         << " lat=" << wave.curr()->position.latitude(0,0)
                         << " old de=" << old_de << " new de=" << de
                         << " diff=" << (old_de+de)
                         << endl ;
                    BOOST_CHECK_SMALL( old_de+de, 0.001 ) ;
                }
            }
            old_de = de ;
        }
        cout << "wave propagates for " << wave.time() << " secs" << endl ;

    } catch ( std::exception* except ) {
        BOOST_ERROR( except->what() ) ;
    }
}

/**
 * Reflect rays off of the ETOPO1 bottom near the Malta escarpment.
 * Ray path starts from 35:59N 16:00E, D/E=-20 deg AZ=270 deg.
 * A run for 90 seconds should propagate up the slope, turn around
 * and head back down the slope.  Because of slope features in the
 * latitude direction, the ray does not stay in the east-west plane.
 *
 * When the gcc -ffast-math compiler option is turned off, these results are
 * expected to be accurate to at least 0.09 percent.  With fast-math turned on,
 * the accuracy of the lat/long drops to 5e-5 percent, and about 6 meters
 * are lost on the accuracy in depth.
 */
BOOST_AUTO_TEST_CASE( reflect_grid_test ) {
    const char* csvname = USML_TEST_DIR "/waveq3d/test/reflect_grid_test.csv" ;
    const char* ncname = USML_TEST_DIR "/waveq3d/test/reflect_grid_test.nc" ;
    cout << "=== reflection_test: reflect_grid_test ===" << endl ;
    try {

        // define scenario parameters

        const double c0 = 1500.0 ;  // speed of sound

        const double lat1 = 35.5 ;  // Mediterranean sea
        const double lat2 = 36.5 ;  // malta escarpment
        const double lng1 = 15.25 ; // south-east of Sicily
        const double lng2 = 16.25 ;
        wposition::compute_earth_radius( (lat1+lat2)/2.0 ) ;

        wposition1 pos( 35.983333333, 16.0, -10.0 ) ;
        seq_linear de( -20.0, 1.0, 1 ) ;    // down
        seq_linear az( 270.0, 1.0, 1 ) ;    // west
        const double time_step = 0.1 ;
        const double time_max = 80.0 ;

        seq_log freq( 3000.0, 1.0, 1 ) ;

        // load bathymetry from ETOPO1 database

        cout << "load bathymetry" << endl ;
        boundary_model* bottom = new boundary_grid<double,2>( new netcdf_bathy(
    	    USML_DATA_DIR "/bathymetry/ETOPO1_Ice_g_gmt4.grd",
            lat1, lat2, lng1, lng2 ) ) ;

        // combine sound speed and bathymetry into ocean model

        profile_model*  profile = new profile_linear(c0) ;
        boundary_model* surface = new boundary_flat() ;
        ocean_model ocean( surface, bottom, profile ) ;

        // initialize output to spreadsheet file

        std::ofstream os(csvname) ;
        cout << "writting tables to " << csvname << endl ;

        os << "t,"
           << "lat,lng,alt,"
           << "de,az,surf,bot,"
           << "r,theta,phi,"
           << "rd,thd,phid,"
           << "mu,eta,nu,"
           << "mud,etad,nud,"
           << "c,dcdz"
           << endl ;
        os << std::scientific << std::showpoint << std::setprecision(18) ;

        cout << "time step = " << time_step << " secs" << endl ;

        // propagate rays & record to netCDF file

        wave_queue wave( ocean, freq, pos, de, az, time_step ) ;
        cout << "Writing wavefronts to " << ncname << endl ;
        wave.init_netcdf( ncname ) ;
        wave.save_netcdf() ;
        while ( wave.time() < time_max ) {

            // move wavefront to next time step

            wave.step() ;
            wave.save_netcdf() ;

            // write to spreadsheet file

            wvector1 ndir( wave.curr()->ndirection, 0, 0 ) ;
            double de, az ;
            ndir.direction( &de, &az ) ;

            os << wave.time() << ','
               << wave.curr()->position.latitude(0,0) << ','
               << wave.curr()->position.longitude(0,0) << ','
               << wave.curr()->position.altitude(0,0) << ','
               << de << "," << az << ","
               << wave.curr()->surface(0,0) << ','
               << wave.curr()->bottom(0,0) << ','
               << wave.curr()->position.rho(0,0) << ','
               << wave.curr()->position.theta(0,0) << ','
               << wave.curr()->position.phi(0,0) << ','
               << wave.curr()->pos_gradient.rho(0,0) << ','
               << wave.curr()->pos_gradient.theta(0,0) << ','
               << wave.curr()->pos_gradient.phi(0,0) << ','
               << wave.curr()->ndirection.rho(0,0) << ','
               << wave.curr()->ndirection.theta(0,0) << ','
               << wave.curr()->ndirection.phi(0,0) << ','
               << wave.curr()->ndir_gradient.rho(0,0) << ','
               << wave.curr()->ndir_gradient.theta(0,0) << ','
               << wave.curr()->ndir_gradient.phi(0,0) << ','
               << wave.curr()->sound_speed(0,0) << ','
               << wave.curr()->sound_gradient.rho(0,0) << endl ;
        }
        wave.close_netcdf() ;
        cout << "wave propagates for " << wave.time() << " secs" << endl ;

        // compare to prior runs

        #ifdef __FAST_MATH__
            const double position_accuracy = 5e-4 ;
        #else
            const double position_accuracy = 0.09 ;
        #endif
        BOOST_CHECK_CLOSE( wave.curr()->position.latitude(0,0), 36.169253160619995, position_accuracy ) ;
        BOOST_CHECK_CLOSE( wave.curr()->position.longitude(0,0), 16.012084836798909, position_accuracy ) ;

//        #ifdef __FAST_MATH__
//            BOOST_CHECK_SMALL( wave.curr()->position.altitude(0,0)+566.97501238062978, 6.0 ) ;
//        #else
//            BOOST_CHECK_SMALL( wave.curr()->position.altitude(0,0)+566.97501238062978, 1e-6 ) ;
//        #endif

    } catch ( std::exception* except ) {
        BOOST_ERROR( except->what() ) ;
    }
}

BOOST_AUTO_TEST_CASE( reflect_interp_spd_acc_test ){
    const char* csvname = USML_TEST_DIR "/waveq3d/test/reflect_interp_test.csv" ;
    cout << "=== reflection_test: reflect_interp_spd_acc_test ===" << endl ;

    // define scenario parameters

    const double c0 = 1500.0 ;  // speed of sound

    const double lat1 = 35.5 ;  // Mediterranean sea
    const double lat2 = 36.5 ;  // malta escarpment
    const double lng1 = 15.25 ; // south-east of Sicily
    const double lng2 = 16.25 ;
    wposition::compute_earth_radius( (lat1+lat2)/2.0 ) ;

    wposition1 pos( 35.983333333, 16.0, -10.0 ) ;
    seq_linear de( -20.0, 1.0, 1 ) ;    // down
    seq_linear az( 270.0, 1.0, 1 ) ;    // west
    const double time_step = 0.1 ;
    const double time_max = 80.0 ;

    seq_log freq( 3000.0, 1.0, 1 ) ;

    // load bathymetry from ETOPO1 database

    cout << "load bathymetry" << endl ;
    boundary_model* bottom = new boundary_grid<double,2>( new netcdf_bathy(
        USML_DATA_DIR "/bathymetry/ETOPO1_Ice_g_gmt4.grd",
        lat1, lat2, lng1, lng2 ) ) ;

    // combine sound speed and bathymetry into ocean model

    profile_model*  profile = new profile_linear(c0) ;
    boundary_model* surface = new boundary_flat() ;
    ocean_model ocean( surface, bottom, profile ) ;

    std::ofstream os(csvname) ;
    cout << "Writing tables to " << csvname << endl ;

    os << "t,"
       << "lat,lng,alt,"
       << "de,az,surf,bot,"
       << "r,theta,phi,"
       << "rd,thd,phid,"
       << "mu,eta,nu,"
       << "mud,etad,nud,"
       << "c,dcdz"
       << endl ;
    os << std::scientific << std::showpoint << std::setprecision(18) ;

    cout << "time step = " << time_step << " secs" << endl ;

    // propagate rays & record to netCDF file

    wave_queue wave( ocean, freq, pos, de, az, time_step ) ;
    while ( wave.time() < time_max ) {
        wave.step() ;

        wvector1 ndir( wave.curr()->ndirection, 0, 0 ) ;
        double de, az ;
        ndir.direction( &de, &az ) ;

        os << wave.time() << ','
           << wave.curr()->position.latitude(0,0) << ','
           << wave.curr()->position.longitude(0,0) << ','
           << wave.curr()->position.altitude(0,0) << ','
           << de << "," << az << ","
           << wave.curr()->surface(0,0) << ','
           << wave.curr()->bottom(0,0) << ','
           << wave.curr()->position.rho(0,0) << ','
           << wave.curr()->position.theta(0,0) << ','
           << wave.curr()->position.phi(0,0) << ','
           << wave.curr()->pos_gradient.rho(0,0) << ','
           << wave.curr()->pos_gradient.theta(0,0) << ','
           << wave.curr()->pos_gradient.phi(0,0) << ','
           << wave.curr()->ndirection.rho(0,0) << ','
           << wave.curr()->ndirection.theta(0,0) << ','
           << wave.curr()->ndirection.phi(0,0) << ','
           << wave.curr()->ndir_gradient.rho(0,0) << ','
           << wave.curr()->ndir_gradient.theta(0,0) << ','
           << wave.curr()->ndir_gradient.phi(0,0) << ','
           << wave.curr()->sound_speed(0,0) << ','
           << wave.curr()->sound_gradient.rho(0,0) << endl ;
   }
}

/// @}

BOOST_AUTO_TEST_SUITE_END()<|MERGE_RESOLUTION|>--- conflicted
+++ resolved
@@ -35,21 +35,13 @@
     bool surface ;
     bool bottom ;
     size_t surf_count ;
-<<<<<<< HEAD
-	size_t bot_count;
-=======
     size_t bot_count;
->>>>>>> e1bc77c0
 
     /**
      * Initialize counter.
      */
     reflection_callback( eigenverb_collection* collection )
-<<<<<<< HEAD
-        : _collection(collection), time(0.0), latitude(0.0), surf_count(0), bot_count(0)
-=======
         : _collection(collection), time(0.0), latitude(0.0),  surf_count(0), bot_count(0)
->>>>>>> e1bc77c0
     {}
 
     virtual ~reflection_callback() {}
