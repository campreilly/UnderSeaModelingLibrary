/**
 * @file wave_queue.cc
 * Wavefront propagation as a function of time.
 */
#include <usml/waveq3d/wave_queue.h>
#include <usml/waveq3d/ode_integ.h>
#include <usml/waveq3d/reflection_model.h>
#include <usml/waveq3d/spreading_ray.h>
#include <usml/waveq3d/spreading_hybrid_gaussian.h>


#include <boost/numeric/ublas/vector_proxy.hpp>
#include <boost/numeric/ublas/triangular.hpp>
#include <boost/numeric/ublas/lu.hpp>

#include <iomanip>

//#define DEBUG_OUTPUT_EIGENRAYS
//#define DEBUG_EIGENRAYS
//#define DEBUG_CAUSTICS
//#define DEBUG_REFLECT

using namespace usml::waveq3d ;

/**
 * Initialize a propagation scenario.
 */
wave_queue::wave_queue(
    ocean_model& ocean,
    const seq_vector& freq,
    const wposition1& pos,
    const seq_vector& de,
    const seq_vector& az,
    double time_step,
    const wposition* targets,
    spreading_type type
) :
    _ocean( ocean ),
    _frequencies( freq.clone() ),
    _source_pos( pos ),
    _source_de( de.clone() ),
    _source_az( az.clone() ),
    _time_step( time_step ),
    _time( 0.0 ),
    _targets(targets),
    _nc_file( NULL )
{

	// create references between targets and wavefront objects.
    const matrix<double>* pTargets_sin_theta = NULL ;
<<<<<<< HEAD

=======
>>>>>>> 1c28ed35
    double boundary_check = abs((*_source_az)(0))
                            + abs((*_source_az)(_source_az->size()-1)) ;
    if( boundary_check == 360.0 ) { az_boundary = true ; }
    else { az_boundary = false ;}
<<<<<<< HEAD
    skip_az = matrix<bool> ( num_de()-1, num_az()-1 ) ;
=======
>>>>>>> 1c28ed35
    _intensity_threshold = 300.00; //In dB

    if ( _targets ) {
    	targets_sin_theta = sin( _targets->theta() ) ;
    	pTargets_sin_theta = &targets_sin_theta;
    }

    // create storage space for all wavefront elements

    _past = new wave_front( _ocean, _frequencies, de.size(), az.size(), _targets, pTargets_sin_theta ) ;
    _prev = new wave_front( _ocean, _frequencies, de.size(), az.size(), _targets, pTargets_sin_theta ) ;
    _curr = new wave_front( _ocean, _frequencies, de.size(), az.size(), _targets, pTargets_sin_theta ) ;
    _next = new wave_front( _ocean, _frequencies, de.size(), az.size(), _targets, pTargets_sin_theta ) ;

    // initialize wave front elements

    _curr->init_wave( pos, de, az ) ;
    _curr->update() ;
    init_wavefronts() ;
    _reflection_model = new reflection_model( *this ) ;
    _spreading_model = NULL ;
    if ( _targets ) {
        switch( type ) {
            case HYBRID_GAUSSIAN :
                _spreading_model = new spreading_hybrid_gaussian( *this ) ;
                break ;
            default :
                _spreading_model = new spreading_ray( *this ) ;
                break ;
        }
    }
}

/** Destroy all temporary memory. */
wave_queue::~wave_queue() {
    delete _frequencies ;
    if ( _spreading_model ) delete _spreading_model ;
    delete _reflection_model ;
    delete _source_de ;
    delete _source_az ;
    delete _past ;
    delete _prev ;
    delete _curr ;
    delete _next ;
}

/**
 * Register a bottom reverberation model.
 */
void wave_queue::set_bottom_reverb( reverb_model* model ) {
    _reflection_model->_bottom_reverb = model ;
}

/**
 * Register a surface reverberation model.
 */
void wave_queue::set_surface_reverb( reverb_model* model ) {
    _reflection_model->_surface_reverb = model ;
}

/**
 * Initialize wavefronts at the start of propagation using a
 * 3rd order Runge-Kutta algorithm.
 */
void wave_queue::init_wavefronts() {

    // Runge-Kutta to estimate _prev wavefront from _curr entry

    ode_integ::rk1_pos(  - _time_step, _curr, _next ) ;
    ode_integ::rk1_ndir( - _time_step, _curr, _next ) ;
    _next->update() ;

    ode_integ::rk2_pos(  - _time_step, _curr, _next, _past ) ;
    ode_integ::rk2_ndir( - _time_step, _curr, _next, _past ) ;
    _past->update() ;

    ode_integ::rk3_pos(  - _time_step, _curr, _next, _past, _prev ) ;
    ode_integ::rk3_ndir( - _time_step, _curr, _next, _past, _prev ) ;
    _prev->update() ;

    // Runge-Kutta to estimate _past wavefront from _prev entry

    ode_integ::rk1_pos(  - _time_step, _prev, _next ) ;
    ode_integ::rk1_ndir( - _time_step, _prev, _next ) ;
    _next->update() ;

    ode_integ::rk2_pos(  - _time_step, _prev, _next, _past ) ;
    ode_integ::rk2_ndir( - _time_step, _prev, _next, _past ) ;
    _past->update() ;

    ode_integ::rk3_pos(  - _time_step, _prev, _next, _past, _past, false ) ;
    ode_integ::rk3_ndir( - _time_step, _prev, _next, _past, _past, false ) ;
    _past->update() ;

    // Adams-Bashforth to estimate _next wavefront
    // from _past, _prev, and _curr entries

    ode_integ::ab3_pos(  _time_step, _past, _prev, _curr, _next ) ;
    ode_integ::ab3_ndir( _time_step, _past, _prev, _curr, _next ) ;
    _next->update() ;
}

/**
 * Marches to the next integration step in the acoustic propagation.
 */
void wave_queue::step() {

    // search for caustics and boundary reflections

    detect_reflections() ;

    // rotate wavefront queue to the next step.

    wave_front* save = _past ;
    _past = _prev ;
    _prev = _curr ;
    _curr = _next ;
    _next = save ;
    _time += _time_step ;

    #if defined(DEBUG_EIGENRAYS) || defined(DEBUG_CAUSTICS) || defined(DEBUG_REFLECT)
        cout << "*** wave_queue::step: time=" << time() << endl ;
    #endif

    // compute position, direction, and environment parameters for next entry

    ode_integ::ab3_pos(  _time_step, _past, _prev, _curr, _next ) ;
    ode_integ::ab3_ndir( _time_step, _past, _prev, _curr, _next ) ;

    _next->update() ;

    _next->attenuation += _curr->attenuation ;
    _next->phase += _curr->phase ;
    _next->surface = _curr->surface ;
    _next->bottom = _curr->bottom ;
    _next->caustic = _curr->caustic ;

    // search for eigenray collisions with acoustic targets

    detect_eigenrays() ;
}

/**
 * Detect and process boundary reflections and caustics.
 */
void wave_queue::detect_reflections() {

    // process all surface and bottom reflections
    // note that multiple rays can reflect in the same time step

    for (unsigned de = 0; de < num_de(); ++de) {
        for (unsigned az = 0; az < num_az(); ++az) {
            if ( !detect_reflections_surface(de,az) ) {
                detect_reflections_bottom(de,az) ;
            }
        }
    }

    // search for other changes in wavefront

    _next->find_edges() ;
    detect_caustics() ;
}

/**
 * Detect and process reflection for a single (DE,AZ) combination.
 */
bool wave_queue::detect_reflections_surface( unsigned de, unsigned az ) {
    #ifdef DEBUG_REFLECT
        cout << "***Entering wave_queue::detect_reflect_surf***" << endl;
        cout << "\t_next->position.alt: " << _next->position.altitude(de,az) << endl;
    #endif
    if (_next->position.altitude(de,az) > 0.0) {
    #ifdef DEBUG_REFLECT
        cout << "\t\t\t===surface reflection_detected===" << endl;
        cout << "\t_next->position.alt: " << _next->position.altitude(de,az) << endl;
    #endif
        if (_reflection_model->surface_reflection(de,az)) {
            _next->surface(de,az) += 1;
            _curr->surface(de,az) = _prev->surface(de,az)
                    = _past->surface(de,az) = _next->surface(de,az) ;
            detect_reflections_bottom(de,az);
            return true; // indicate a surface reflection
        }
    }
    return false; // indicates no reflection
}

/**
 * Detect and process reflection for a single (DE,AZ) combination.
 */
bool wave_queue::detect_reflections_bottom( unsigned de, unsigned az ) {
    double height ;
    wposition1 pos( _next->position, de, az ) ;
    _ocean.bottom().height( pos, &height, NULL, true ) ;
    const double depth = height - _next->position.rho(de,az) ;
    #ifdef DEBUG_REFLECT
        cout << "***Entering wave_queue::detect_reflect_bot***" << endl;
        cout << "\t_next->position.rho: " << _next->position.rho(de,az) - wposition::earth_radius
                                          << endl;
        cout << "\theight: " << height - wposition::earth_radius << "\tdepth: " << depth << endl;
    #endif
    if ( depth > 0.0 ) {
    #ifdef DEBUG_REFLECT
        cout << "\t\t\t===bottom reflection_detected===" << endl;
        cout << "\tpos(rho,alt): (" << pos.rho() - wposition::earth_radius
                                    << ", " << pos.altitude() << ")" << endl;
        cout << "\t_next->position.rho: " << _next->position.rho(de,az) - wposition::earth_radius
                                          << endl;
        cout << "\theight: " << height - wposition::earth_radius << "\tdepth: " << depth << endl;
    #endif
        if ( _reflection_model->bottom_reflection( de, az, depth ) ) {
            _next->bottom(de,az) += 1 ;
            _curr->bottom(de,az) = _prev->bottom(de,az)
                    = _past->bottom(de,az) = _next->bottom(de,az) ;
            detect_reflections_surface( de, az ) ;
            return true ;	// indicate a surface reflection
        }
    }
    return false ;	// indicates no reflection
}

/**
 *  Detects and processes the caustics along the next wavefront
 */
void wave_queue::detect_caustics() {
    const unsigned max_de = num_de() - 1 ;

    for ( unsigned a=0 ; a < num_az() ; a++ ) {
        for ( unsigned d=1 ; d < max_de ; d++ ) {
            double A = _curr->position.rho(d+1,a) ;
            double B = _curr->position.rho(d,a) ;
            double C = _next->position.rho(d+1,a) ;
            double D = _next->position.rho(d,a) ;
            bool fold = false ;
            if ( (_next->surface(d+1,a) == _next->surface(d,a)) &&
                 (_next->bottom(d+1,a) == _next->bottom(d,a)) ) { fold = true; }
            if ( (C-D)*(A-B) < 0 && fold ) {
                _next->caustic(d+1,a)++;
                for (unsigned f = 0; f < _frequencies->size(); ++f) {
                    _next->phase(d+1,a)(f) -= M_PI_2;
                }
            }
        }
    }
}

/**
 * Detect and process wavefront closest point of approach (CPA) with target.
 */
void wave_queue::detect_eigenrays() {
    if ( _targets == NULL ) return ;

    double distance2[3][3][3] ;
    double& center = distance2[1][1][1] ;
    double az_start = 0 ;

<<<<<<< HEAD
    /**
     * In order to speed up the code, it required splitting the code
     * to run faster. This then only checks the az_boundary condition
     * once per function call.
     */
    if(az_boundary) {
        unsigned parent_az = num_az() - 2 ;
        unsigned parent_de = num_de() - 2 ;
        unsigned half_de = ceil(parent_de/2) ;
        double retnec ;
        unsigned za ;
        // loop over all targets
        for ( unsigned t1=0 ; t1 < _targets->size1() ; ++t1 ) {
            for ( unsigned t2=0 ; t2 < _targets->size2() ; ++t2 ) {

                // Find all duplicate eigenray producing rays
                skip_az.clear() ;
                skip_az(parent_de,parent_az) = true ;
                for ( unsigned de=1 ; de < parent_de ; ++de ) {
                    for ( unsigned az=1 ; az < parent_az ; ++az ) {
                        if(de == half_de) {continue ;}
                        center = _curr->distance2(t1,t2)(de,az) ;
                        za = parent_az - az ;
                        retnec = _curr->distance2(t1,t2)(de,za) ;
                        if( (center <= retnec) && (za!=az) ) {
                            skip_az(de,za) = true ;
                        }
                    }
                }

                // Loop over all rays
                for ( unsigned de=1 ; de < parent_de ; ++de ) {
                    for ( unsigned az=0 ; az < parent_az ; ++az ) {

                        // *******************************************
                        // When central ray is at the edge of ray family
                        // it prevents edges from acting as CPA, if so, go to next de/az
                        // Also check to see if this ray is a duplicate.

                        if ( _curr->on_edge(de,az) ) { continue; }
                        if ( skip_az(de,az) ) { continue ; }

                        // get the central ray for testing
                        center = _curr->distance2(t1,t2)(de,az) ;

                        distance2[2][1][1] = _next->distance2(t1,t2)(de,az) ;
                        if ( distance2[2][1][1] <= center ) {
                            continue;
                        }

                        distance2[0][1][1] = _prev->distance2(t1,t2)(de,az) ;
                        if ( distance2[0][1][1] < center ) {
                            continue;
                        }

                        // *******************************************
                        if ( is_closest_ray(t1,t2,de,az,center,distance2) ) {
                            build_eigenray(t1,t2,de,az,distance2) ;
                        }
                    }
                }

    // loop over all targets
=======
    if(!az_boundary) { az_start = 1 ; }
>>>>>>> 1c28ed35

    // loop over all targets
    for ( unsigned t1=0 ; t1 < _targets->size1() ; ++t1 ) {
        for ( unsigned t2=0 ; t2 < _targets->size2() ; ++t2 ) {

            // Loop over all rays
            for ( unsigned de=1 ; de < num_de() - 1 ; ++de ) {
                for ( unsigned az=az_start ; az < num_az() - 1 ; ++az ) {

                    // *******************************************
                    // When central ray is at the edge of ray family
                    // it prevents edges from acting as CPA, if so, go to next de/az
                    // Also check to see if this ray is a duplicate.

                    if ( _curr->on_edge(de,az) ) { continue; }

                    // get the central ray for testing
                    center = _curr->distance2(t1,t2)(de,az) ;

                    distance2[2][1][1] = _next->distance2(t1,t2)(de,az) ;
                    if ( distance2[2][1][1] <= center ) {
                        continue;
                    }

                    distance2[0][1][1] = _prev->distance2(t1,t2)(de,az) ;
                    if ( distance2[0][1][1] < center ) {
                        continue;
                    }

                    // *******************************************
                    if ( is_closest_ray(t1,t2,de,az,center,distance2) ) {
                        build_eigenray(t1,t2,de,az,distance2) ;
                    }
                }   // end az loop
            }   // end de loop
        }   // end t2 loop
    }   // end t1 loop
}

/**
 * Used by detect_eigenrays() to discover if the current ray is the
 * closest point of approach to the current target.
 */
bool wave_queue::is_closest_ray(
   unsigned t1, unsigned t2,
   unsigned de, unsigned az,
   const double& center,
   double distance2[3][3][3]
) {

    /**
     * In order to speed up the code, it required splitting the code
     * to run faster. This then only checks the az_boundary condition
     * once per function call.
     */
    if(az_boundary) {
        // test all neighbors that are not the central ray
        for ( unsigned nde=0 ; nde < 3 ; ++nde ) {
            for ( unsigned naz=0 ; naz < 3 ; ++naz ) {
                if ( nde == 1 && naz == 1 ) continue ;

                // compute distances on the current, next, and previous wavefronts

                unsigned d = de + nde - 1 ;
                unsigned a = az + naz - 1 ;
                if( (int)a < 0.0 ) {
                    a = num_az() - 2 ;
                } else
                if( a >= (num_az() - 1) ) {
                    a = 0 ;
                }

                distance2[0][nde][naz] = _prev->distance2(t1,t2)(d,a) ;
                distance2[1][nde][naz] = _curr->distance2(t1,t2)(d,a) ;
                distance2[2][nde][naz] = _next->distance2(t1,t2)(d,a) ;

                #ifdef USML_DEBUG
                // test all distances to make sure they are valid numbers
                    if( isnan(distance2[0][nde][naz]) ) {
                        cout << "Oops, the distance for distance2[0"
                        << "][" << nde << "][" << naz << "] is NaN!" << endl;
                    }
                    if( isnan(distance2[1][nde][naz]) ) {
                        cout << "Oops, the distance for distance2[1"
                        << "][" << nde << "][" << naz << "] is NaN!" << endl;
                    }
                    if( isnan(distance2[2][nde][naz]) ) {
                        cout << "Oops, the distance for distance2[2"
                        << "][" << nde << "][" << naz << "] is NaN!" << endl;
                    }
                #endif

                // skip to next iteration if tested ray is on edge of ray family
                // allows extrapolation outside of ray family

                if ( a == num_az()-1 ) continue;
                if ( _curr->on_edge(d,a) ) continue ;

                // test to see if the center value is the smallest

                if ( nde == 2 || naz == 2 ) {
                    if ( distance2[1][nde][naz] <= center ) return false ;
                } else {
                    if ( distance2[1][nde][naz] < center ) return false ;
                }
                if ( distance2[2][nde][naz] <= center ) return false ;
                if ( distance2[0][nde][naz] < center ) return false ;
            }
        }
        return true ;
    } else {
        for ( unsigned nde=0 ; nde < 3 ; ++nde ) {
            for ( unsigned naz=0 ; naz < 3 ; ++naz ) {
                if ( nde == 1 && naz == 1 ) continue ;
                // compute distances on the current, next, and previous wavefronts

                unsigned d = de + nde - 1 ;
                unsigned a = az + naz - 1 ;

                distance2[0][nde][naz] = _prev->distance2(t1,t2)(d,a) ;
                distance2[1][nde][naz] = _curr->distance2(t1,t2)(d,a) ;
                distance2[2][nde][naz] = _next->distance2(t1,t2)(d,a) ;

                #ifdef USML_DEBUG
                // test all distances to make sure they are valid numbers
                    if( isnan(distance2[0][nde][naz]) ) {
                        cout << "Oops, the distance for distance2[0"
                        << "][" << nde << "][" << naz << "] is NaN!" << endl;
                    }
                    if( isnan(distance2[1][nde][naz]) ) {
                        cout << "Oops, the distance for distance2[1"
                        << "][" << nde << "][" << naz << "] is NaN!" << endl;
                    }
                    if( isnan(distance2[2][nde][naz]) ) {
                        cout << "Oops, the distance for distance2[2"
                        << "][" << nde << "][" << naz << "] is NaN!" << endl;
                    }
                #endif

                // skip to next iteration if tested ray is on edge of ray family
                // allows extrapolation outside of ray family

                if ( a == 0 || a == num_az()-1 ) continue;
                if ( _curr->on_edge(d,a) ) continue ;

                // test to see if the center value is the smallest

                if ( nde == 2 || naz == 2 ) {
                    if ( distance2[1][nde][naz] <= center ) return false ;
                } else {
                    if ( distance2[1][nde][naz] < center ) return false ;
                }
                if ( distance2[2][nde][naz] <= center ) return false ;
                if ( distance2[0][nde][naz] < center ) return false ;
            }
        }
        return true ;
    } // end if az_boundary
}

/**
 * Used by detect_eigenrays() to compute eigenray parameters and
 * add a new eigenray entry to the current target.
 */
void wave_queue::build_eigenray(
   unsigned t1, unsigned t2,
   unsigned de, unsigned az,
   double distance2[3][3][3]
) {
    #ifdef DEBUG_EIGENRAYS
        cout << "*** wave_queue::step: time=" << time() << endl ;
        wposition1 tgt( *(_curr->targets), t1, t2 ) ;
        cout << "*** wave_queue::build_eigenray:"
             << " target(" << t1 << "," << t2 << ")="
             << tgt.altitude() << "," << tgt.latitude() << "," << tgt.longitude()
             << " time=" << _time
             << " de(" << de << ")=" << (*_source_de)(de)
             << " az(" << az << ")=" << (*_source_az)(az)
             << endl ;
        cout << "\tsurface=" << _curr->surface(de,az)
             << " bottom=" << _curr->bottom(de,az)
             << " caustic=" << _curr->caustic(de,az) << endl ;
        cout << "\tdistance2:" << endl ;
        for ( unsigned n1=0 ; n1 < 3 ; ++n1 ) {
            cout << "\t    " ;
            for ( unsigned n2=0 ; n2 < 3 ; ++n2 ) {
                cout << ((n2)? "; " : "[ " ) ;
                for ( unsigned n3=0 ; n3 < 3 ; ++n3 ) {
                    cout << ((n3)? "," : "[" ) << distance2[n1][n2][n3] ;
                }
                cout << "]" ;
            }
            cout << " ]" << endl ;
        }

        cout << "***on_edge***" << endl;
        cout << "\t de index: (slow) [ " << de-1 << " " << de << " " << de+1
             << " ]\n\t az index: (fast) [ "  ;
             if( (int)az-1 < 0 ) { cout << num_az()-2 ; }
             else { cout << az-1 ; }
             cout << " " << az << " " ;
             if( az+1 >= (num_az()-1) ) { cout << 0 ; }
             else{ cout << az+1 ; }
        cout << " ]" << endl;
        cout << "\t prev  [";
        for ( unsigned n2=de-1 ; n2 < de+2 ; ++n2 ) {
            cout << " [" ;
            for ( int n3=int(az-1) ; n3 < int(az+2) ; ++n3 ) {
                int wrap ;
                if( n3 < 0 ) { wrap = num_az()-2 ; }
                else if( n3 >= (num_az()-1) ) { wrap = 0 ; }
                else { wrap = n3 ; }
                cout << " " << _past->on_edge(n2,wrap) ;
            }
            cout << " ];";
        }
        cout << " ]"  << endl;
        cout << "\t curr  [";
        for ( unsigned n2=de-1 ; n2 < de+2 ; ++n2 ) {
            cout << " [" ;
            for ( int n3=int(az-1) ; n3 < int(az+2) ; ++n3 ) {
                int wrap ;
                if( n3 < 0 ) { wrap = num_az()-2 ; }
                else if( n3 >= (num_az()-1) ) { wrap = 0 ; }
                else { wrap = n3 ; }
                cout << " " << _curr->on_edge(n2,wrap) ;
            }
            cout << " ];";
        }
        cout << " ]"  << endl;
        cout << "\t next  [";
        for ( unsigned n2=de-1 ; n2 < de+2 ; ++n2 ) {
            cout << " [" ;
            for ( int n3=int(az-1) ; n3 < int(az+2) ; ++n3 ) {
                int wrap ;
                if( n3 < 0 ) { wrap = num_az()-2 ; }
                else if( n3 >= (num_az()-1) ) { wrap = 0 ; }
                else { wrap = n3 ; }
                cout << " " << _next->on_edge(n2,wrap) ;
            }
            cout << " ];";
        }
        cout << " ]"  << endl;
        cout << "***skip_az***" << endl;
        cout << "\t [";
        for ( unsigned n2=de-1 ; n2 < de+2 ; ++n2 ) {
            cout << " [" ;
            for ( int n3=int(az-1) ; n3 < int(az+2) ; ++n3 ) {
                int wrap ;
                if( n3 < 0 ) { wrap = num_az()-2 ; }
                else if( n3 >= (num_az()-1) ) { wrap = 0 ; }
                else { wrap = n3 ; }
                cout << " " << skip_az(n2,wrap) ;
            }
            cout << " ];";
        }
        cout << " ]"  << endl;
    #endif

    // compute offsets
    // limit to simple inverse if path types change in this neighborhood

    c_vector<double,3> delta, offset, distance ;
    delta(0) = _time_step ;
    delta(1) = _source_de->increment(de) ;
    delta(2) = _source_az->increment(az) ;

    bool unstable = false ;
    const int surface = _curr->surface(de,az) ;
    const int bottom = _curr->bottom(de,az) ;
    const int caustic = _curr->caustic(de,az) ;
    /**
     * In order to speed up the code, it required splitting the code
     * to run faster. This then only checks the az_boundary condition
     * once per function call.
     */
    if(az_boundary) {
        for ( unsigned nde=0 ; nde < 3 && !unstable ; ++nde ) {
            unsigned d = de + nde -1 ;
            for ( unsigned naz=0 ; naz < 3 && !unstable ; ++naz ) {
                unsigned a = az + naz -1 ;
                if( (int)a < 0.0 ) {
                    a = num_az() - 2 ;
                } else
                if( a >= (num_az() - 1) ) {
                    a = 0 ;
                }
                if ( _prev->surface(d,a) != surface ||
                     _curr->surface(d,a) != surface ||
                     _next->surface(d,a) != surface ||
                     _prev->bottom(d,a) != bottom ||
                     _curr->bottom(d,a) != bottom ||
                     _next->bottom(d,a) != bottom ||
                     _prev->caustic(d,a) != caustic ||
                     _curr->caustic(d,a) != caustic ||
                     _next->caustic(d,a) != caustic )
                {
                    unstable = true ;
                    #ifdef DEBUG_EIGENRAYS
                    cout << "\tpath change" << endl ;
                    #endif
                }
            }
        }
    }
    else {
        for ( unsigned nde=0 ; nde < 3 && !unstable ; ++nde ) {
            unsigned d = de + nde -1 ;
            for ( unsigned naz=0 ; naz < 3 && !unstable ; ++naz ) {
                unsigned a = az + naz -1 ;
                if ( _prev->surface(d,a) != surface ||
                     _curr->surface(d,a) != surface ||
                     _next->surface(d,a) != surface ||
                     _prev->bottom(d,a) != bottom ||
                     _curr->bottom(d,a) != bottom ||
                     _next->bottom(d,a) != bottom ||
                     _prev->caustic(d,a) != caustic ||
                     _curr->caustic(d,a) != caustic ||
                     _next->caustic(d,a) != caustic )
                {
                    unstable = true ;
                    #ifdef DEBUG_EIGENRAYS
                    cout << "\tpath change" << endl ;
                    #endif
                }
            }
        }
    } // end if az_boundary
    compute_offsets( distance2, delta, offset, distance, unstable ) ;

    // build basic eigenray products

    eigenray ray ;
    ray.time        = _time + offset(0) ;
    ray.source_de   = (*_source_de)(de) + offset(1) ;
    ray.source_az   = (*_source_az)(az) + offset(2) ;
    ray.frequencies = _frequencies ;
    ray.surface     = _curr->surface(de,az) ;
    ray.bottom      = _curr->bottom(de,az) ;
    ray.caustic     = _curr->caustic(de,az) ;
    ray.phase       = _curr->phase(de,az) ;

    // compute spreading components of intensity

    const vector<double> spread_intensity =
        _spreading_model->intensity(
            wposition1( *(_curr->targets), t1, t2 ), de, az, offset, distance );
    if ( isnan(spread_intensity(0)) ) {
        #ifdef DEBUG_EIGENRAYS
            std::cerr << "warning: wave_queue::build_eigenray()"  << endl
                      << "\tignores eigenray because intensity is NaN" << endl
                      << "\tt1=" << t1 << " t2=" << t2
                      << " de=" << de << " az=" << az << endl ;
        #endif
        return ;
    } else if ( spread_intensity(0) <= 1e-20 ) {
        #ifdef DEBUG_EIGENRAYS
            std::cerr << "warning: wave_queue::build_eigenray()" << endl
                      << "\tignores eigenray because intensity is "
                      << spread_intensity(0) << endl
                      << "\tt1=" << t1 << " t2=" << t2
                      << " de=" << de << " az=" << az << endl ;
        #endif
        return ;
    }

    ray.intensity = -10.0 * log10( spread_intensity ) ; // positive value

    // compute attenuation components of intensity

    double dt = offset(0) / _time_step ;
    if ( dt >= 0.0 ) {
        ray.intensity = ray.intensity
            + _curr->attenuation(de,az) * ( 1.0 - dt )
            + _next->attenuation(de,az) * dt ;
    } else {
        dt = 1.0 + dt ;
        ray.intensity = ray.intensity
            + _prev->attenuation(de,az) * ( 1.0 - dt )
            + _curr->attenuation(de,az) * dt ;
    }

    // determine if intensity meets _intensity_threshold
    // if intensity at any frequency is less than _intensity_threshold
    // complete ray build and send to listeners; discard otherwise

    bool bKeepRay = false;
    for ( unsigned int i = 0; i < ray.intensity.size(); ++i) {
		if ( abs(ray.intensity(i)) < _intensity_threshold  ) {
			bKeepRay = true;
			break ;
		}
	}

    if (!bKeepRay) {
		#ifdef DEBUG_EIGENRAYS
		std::cout << "warning: wave_queue::build_eigenray()"  << endl
				  << "\tdiscards eigenray because intensity at all freq's " << endl
				  << "\tdoes not meet the threshold of " << _intensity_threshold << "dB" << endl;
		#endif
		return ;
    }

    // estimate target D/E angle using 2nd order vector Taylor series
    // re-uses "distance2" variable to store D/E angles
    /**
     * In order to speed up the code, it required splitting the code
     * to run faster. This then only checks the az_boundary condition
     * once per function call.
     */
    if(az_boundary) {
        for ( unsigned nde=0 ; nde < 3 ; ++nde ) {
            for ( unsigned naz=0 ; naz < 3 ; ++naz ) {
                unsigned d = de + nde - 1 ;
                unsigned a = az + naz - 1 ;
                if( (int)a < 0.0 ) {
                    a = num_az() - 2 ;
                } else
                if( a >= (num_az() - 1) ) {
                    a = 0 ;
                }
                double dummy ;
                {
                    wvector1 ndir( _prev->ndirection, d, a ) ;
                    ndir.direction( &distance2[0][nde][naz], &dummy ) ;
                }
                {
                    wvector1 ndir( _curr->ndirection, d, a ) ;
                    ndir.direction( &distance2[1][nde][naz], &dummy ) ;
                }
                {
                    wvector1 ndir( _next->ndirection, d, a ) ;
                    ndir.direction( &distance2[2][nde][naz], &dummy ) ;
                }
            }
        }
    } else {
        for ( unsigned nde=0 ; nde < 3 ; ++nde ) {
            for ( unsigned naz=0 ; naz < 3 ; ++naz ) {
                unsigned d = de + nde - 1 ;
                unsigned a = az + naz - 1 ;
                double dummy ;
                {
                    wvector1 ndir( _prev->ndirection, d, a ) ;
                    ndir.direction( &distance2[0][nde][naz], &dummy ) ;
                }
                {
                    wvector1 ndir( _curr->ndirection, d, a ) ;
                    ndir.direction( &distance2[1][nde][naz], &dummy ) ;
                }
                {
                    wvector1 ndir( _next->ndirection, d, a ) ;
                    ndir.direction( &distance2[2][nde][naz], &dummy ) ;
                }
            }
        }
    } // end if az_boundary

    double center ;
    c_vector<double,3> gradient ;
    c_matrix<double,3,3> hessian ;
    make_taylor_coeff( distance2, delta, center, gradient, hessian, unstable ) ;
    ray.target_de = center + inner_prod( gradient, offset )
                  + 0.5 * inner_prod( offset, prod( hessian, offset ) ) ;

    // estimate target AZ angle using 2nd order vector Taylor series
    // re-uses "distance2" variable to store AZ angles

    if(az_boundary) {
        for ( unsigned nde=0 ; nde < 3 ; ++nde ) {
            for ( unsigned naz=0 ; naz < 3 ; ++naz ) {
                unsigned d = de + nde - 1 ;
                unsigned a = az + naz - 1 ;
                double dummy ;
                if( (int)a < 0.0 ) {
                    a = num_az() - 2 ;
                } else
                if( (int)a >= (num_az() - 1) ) {
                    a = 0 ;
                }
                {
                    wvector1 ndir( _prev->ndirection, d, a ) ;
                    ndir.direction( &dummy, &distance2[0][nde][naz] ) ;
                }
                {
                    wvector1 ndir( _curr->ndirection, d, a ) ;
                    ndir.direction( &dummy, &distance2[1][nde][naz] ) ;
                }
                {
                    wvector1 ndir( _next->ndirection, d, a ) ;
                    ndir.direction( &dummy, &distance2[2][nde][naz] ) ;
                }
            }
        }
    } else {
        for ( unsigned nde=0 ; nde < 3 ; ++nde ) {
            for ( unsigned naz=0 ; naz < 3 ; ++naz ) {
                unsigned d = de + nde - 1 ;
                unsigned a = az + naz - 1 ;
                double dummy ;
                {
                    wvector1 ndir( _prev->ndirection, d, a ) ;
                    ndir.direction( &dummy, &distance2[0][nde][naz] ) ;
                }
                {
                    wvector1 ndir( _curr->ndirection, d, a ) ;
                    ndir.direction( &dummy, &distance2[1][nde][naz] ) ;
                }
                {
                    wvector1 ndir( _next->ndirection, d, a ) ;
                    ndir.direction( &dummy, &distance2[2][nde][naz] ) ;
                }
            }
        }
    }// end if az_boundary
    make_taylor_coeff( distance2, delta, center, gradient, hessian, unstable ) ;
    ray.target_az = center + inner_prod( gradient, offset )
                  + 0.5 * inner_prod( offset, prod( hessian, offset ) ) ;

    #ifdef DEBUG_OUTPUT_EIGENRAYS
    cout << "wave_queue::build_eigenray() " << endl
    		 << "\ttarget(" << t1 << "," << t2 << "):" << endl
             << "\tt=" << ray.time << " inten=" << ray.intensity << " de=" << ray.source_de << " az=" << ray.source_az << endl
             << "\tsurface=" << ray.surface << " bottom=" << ray.bottom << " caustic=" << ray.caustic << endl ;
    #endif

    // Add eigenray to those objects which requested them
    notifyProplossListeners(t1,t2,ray);

}

/**
 * Find relative offsets and true distances in time, D/E, and azimuth.
 */
void wave_queue::compute_offsets(
    const double distance2[3][3][3], const c_vector<double,3>& delta,
    c_vector<double,3>& offset, c_vector<double,3>& distance,
    bool& unstable )
{
    // compute 1st and 2nd derivatives of distance2
    // use analytic solution for the determinant of a 3x3 matrix

    double center ;
    c_vector<double,3> gradient ;
    c_matrix<double,3,3> hessian ;
    make_taylor_coeff( distance2, delta, center, gradient, hessian, unstable ) ;

    // fallback offset calculation using just diagonals
    // if inverse can not be computed because determinant is zero
    // non-positive hessian diags are an indication that offset is unstable

    for ( unsigned n=0 ; n < 3 ; ++n ) {
        const double h = max( 1e-10, hessian(n,n) ) ;
        offset(n) = -gradient(n) / h ;
    }
    if ( abs(offset(1)/delta(1)) > 0.5 ) unstable = true ;

    // compute offsets
    // solves H x = g using x = inv(H) g ;
    // uses analytic solution for the inverse of a symmetric 3x3 matrix

    const double determinant = ( unstable ) ? 0.0 :
        hessian(0,0) * ( hessian(1,1) * hessian(2,2) - hessian(1,2) * hessian(2,1) )
      + hessian(0,1) * ( hessian(1,2) * hessian(2,0) - hessian(1,0) * hessian(2,2) )
      + hessian(0,2) * ( hessian(1,0) * hessian(2,1) - hessian(2,1) * hessian(2,0) ) ;
    if ( abs(determinant) > 1e-10 ) {
        #ifdef DEBUG_EIGENRAYS
            cout << "\tfull inverse" ;
        #endif

        c_matrix<double,3,3> inverse ;
        inverse(0,0) = hessian(1,1) * hessian(2,2) - hessian(1,2) * hessian(2,1) ;
        inverse(1,0) = hessian(1,2) * hessian(2,0) - hessian(1,0) * hessian(2,2) ;
        inverse(2,0) = hessian(1,0) * hessian(2,1) - hessian(1,1) * hessian(2,0) ;
        inverse(0,1) = inverse(1,0) ;
        inverse(1,1) = hessian(0,0) * hessian(2,2) - hessian(0,2) * hessian(2,0) ;
        inverse(2,1) = hessian(2,0) * hessian(0,1) - hessian(0,0) * hessian(2,1) ;
        inverse(0,2) = inverse(2,0) ;
        inverse(1,2) = inverse(2,1) ;
        inverse(2,2) = hessian(0,0) * hessian(1,1) - hessian(0,1) * hessian(1,0) ;
        inverse /= determinant ;
        noalias(offset) = prod( inverse, -gradient ) ;

    } else {
        #ifdef DEBUG_EIGENRAYS
            if (unstable) cout << "\tsimple inv" ;
        #endif
    }

    // compute distances from offsets
    // for each coordinate, assumes the other two offsets are zero
    // fixes DE distance instability outside of ray fan

    for ( unsigned n=0 ; n < 3 ; ++n ) {
        distance(n) = -gradient(n)*offset(n)
                -0.5*hessian(n,n)*offset(n)*offset(n) ;
    }
    if ( unstable ) {
        #ifdef DEBUG_EIGENRAYS
            cout << " unstable de" ;
        #endif
        distance(1) = center - distance(0) - distance(2) ;
    }

    // take sqrt() of distance and give it same sign as offset
    // clip offsets to +/- one beam

    for ( unsigned n=0 ; n < 3 ; ++n ) {
        distance(n) = sqrt( max( 0.0, distance(n) ) ) ;
        if ( offset(n) < 0.0 ) distance(n) *= -1.0 ;
        offset(n) = max( -delta(n), min(delta(n),offset(n)) ) ;
    }

    #ifdef DEBUG_EIGENRAYS
        cout << " gradient: " << gradient(0) << "," << gradient[1] << "," << gradient[2]
             << " curvature:  " << hessian(0,0) << "," << hessian(1,1) << "," << hessian(2,2) << endl
             << "\toffset: " << offset << " distance: " << distance << endl ;
    #endif
//    // used to build spreadsheets of offset and distance
//    cout << offset(0) << "," << offset(1) << "," << offset(2) << ","
//         << distance(0) << "," << distance(1) << "," << distance(2) << ","
//         << (distance(0)*distance(0)+distance(1)*distance(1)+distance(2)*distance(2)) << ","
//         << center << ","
//         << gradient(0) << "," << gradient[1] << "," << gradient[2] << ","
//         << hessian(0,0) << "," << hessian(1,1) << "," << hessian(2,2) << endl ;
}

/**
 * Computes the Taylor coefficients used to compute eigenrays.
 */
void wave_queue::make_taylor_coeff(
    const double value[3][3][3], const c_vector<double,3>& delta,
    double& center, c_vector<double,3>& gradient, c_matrix<double,3,3>& hessian,
    bool diagonal_only
) {
    const double d0 = 2.0 * delta(0) ;
    const double d1 = 2.0 * delta(1) ;
    const double d2 = 2.0 * delta(2) ;

    // find value at the center point

    center = value[1][1][1] ;

    // compute diagonal terms in Hessian matrix

    hessian.clear() ;
    hessian(0,0) = ( value[2][1][1] + value[0][1][1] - 2.0 * center )
                 / ( delta(0) * delta(0) ) ;
    hessian(1,1) = ( value[1][2][1] + value[1][0][1] - 2.0 * center )
                 / ( delta(1) * delta(1) ) ;
    hessian(2,2) = ( value[1][1][2] + value[1][1][0] - 2.0 * center )
                 / ( delta(2) * delta(2) ) ;

    // compute off-diagonal terms in Hessian matrix, unless told not to

    if ( ! diagonal_only ) {
        gradient(0) = ( value[2][0][1] - value[0][0][1] ) / d0 ;
        gradient(2) = ( value[2][2][1] - value[0][2][1] ) / d0 ;
        hessian(0,1) = ( gradient(2) - gradient(0) )      / d1 ;
        hessian(1,0) = hessian(0,1) ;

        gradient(0) = ( value[2][1][0] - value[0][1][0] ) / d0 ;
        gradient(2) = ( value[2][1][2] - value[0][1][2] ) / d0 ;
        hessian(0,2) = ( gradient(2) - gradient(0) )      / d2 ;
        hessian(2,0) = hessian(0,2) ;

        gradient(0) = ( value[1][2][0] - value[1][0][0] ) / d1 ;
        gradient(2) = ( value[1][2][2] - value[1][0][2] ) / d1 ;
        hessian(1,2) = ( gradient(2) - gradient(0) )      / d2 ;
        hessian(2,1) = hessian(1,2) ;
    }

    // compute gradient near center point

    gradient(0) = ( value[2][1][1] - value[0][1][1] ) ;
    gradient(1) = ( value[1][2][1] - value[1][0][1] ) ;
    gradient(2) = ( value[1][1][2] - value[1][1][0] ) ;
    gradient(0) = ( value[2][1][1] - value[0][1][1] ) / d0 ;
    gradient(1) = ( value[1][2][1] - value[1][0][1] ) / d1 ;
    gradient(2) = ( value[1][1][2] - value[1][1][0] ) / d2 ;

}

/**
* Add a proplossListener to the m_ProplossListenerVec vector
*/
bool wave_queue::addProplossListener(proplossListener* pListener) {

	std::vector<proplossListener*>::iterator iter = find(m_ProplossListenerVec.begin(), m_ProplossListenerVec.end(), pListener);
	if ( iter != m_ProplossListenerVec.end() ) {
		return false;
	}
	m_ProplossListenerVec.push_back(pListener);
	return true;
}


/**
 * Remove a proplossListener from the m_ProplossListenerVec vector
 */
bool wave_queue::removeProplossListener(proplossListener* pListener){

	std::vector<proplossListener*>::iterator iter = find(m_ProplossListenerVec.begin(), m_ProplossListenerVec.end(), pListener);
	if ( iter == m_ProplossListenerVec.end() ){
		return false;
	} else {
		m_ProplossListenerVec.erase(remove(m_ProplossListenerVec.begin(), m_ProplossListenerVec.end(), pListener));
	}
	return true;
}

/**
 * For each proplossListener in the m_ProplossListenerVec vector
 * call the addEigenray method to provide eigenrays.
 */
bool wave_queue::notifyProplossListeners(unsigned targetRow, unsigned targetCol, eigenray pEigenray){

	for (std::vector<proplossListener*>::iterator iter = m_ProplossListenerVec.begin();
												iter != m_ProplossListenerVec.end(); ++iter){
		proplossListener* proploss = *iter;
		proploss->addEigenray(targetRow, targetCol, pEigenray);
	}

	return (m_ProplossListenerVec.size() > 0);
}<|MERGE_RESOLUTION|>--- conflicted
+++ resolved
@@ -48,18 +48,10 @@
 
 	// create references between targets and wavefront objects.
     const matrix<double>* pTargets_sin_theta = NULL ;
-<<<<<<< HEAD
-
-=======
->>>>>>> 1c28ed35
     double boundary_check = abs((*_source_az)(0))
                             + abs((*_source_az)(_source_az->size()-1)) ;
     if( boundary_check == 360.0 ) { az_boundary = true ; }
     else { az_boundary = false ;}
-<<<<<<< HEAD
-    skip_az = matrix<bool> ( num_de()-1, num_az()-1 ) ;
-=======
->>>>>>> 1c28ed35
     _intensity_threshold = 300.00; //In dB
 
     if ( _targets ) {
@@ -317,73 +309,7 @@
     double& center = distance2[1][1][1] ;
     double az_start = 0 ;
 
-<<<<<<< HEAD
-    /**
-     * In order to speed up the code, it required splitting the code
-     * to run faster. This then only checks the az_boundary condition
-     * once per function call.
-     */
-    if(az_boundary) {
-        unsigned parent_az = num_az() - 2 ;
-        unsigned parent_de = num_de() - 2 ;
-        unsigned half_de = ceil(parent_de/2) ;
-        double retnec ;
-        unsigned za ;
-        // loop over all targets
-        for ( unsigned t1=0 ; t1 < _targets->size1() ; ++t1 ) {
-            for ( unsigned t2=0 ; t2 < _targets->size2() ; ++t2 ) {
-
-                // Find all duplicate eigenray producing rays
-                skip_az.clear() ;
-                skip_az(parent_de,parent_az) = true ;
-                for ( unsigned de=1 ; de < parent_de ; ++de ) {
-                    for ( unsigned az=1 ; az < parent_az ; ++az ) {
-                        if(de == half_de) {continue ;}
-                        center = _curr->distance2(t1,t2)(de,az) ;
-                        za = parent_az - az ;
-                        retnec = _curr->distance2(t1,t2)(de,za) ;
-                        if( (center <= retnec) && (za!=az) ) {
-                            skip_az(de,za) = true ;
-                        }
-                    }
-                }
-
-                // Loop over all rays
-                for ( unsigned de=1 ; de < parent_de ; ++de ) {
-                    for ( unsigned az=0 ; az < parent_az ; ++az ) {
-
-                        // *******************************************
-                        // When central ray is at the edge of ray family
-                        // it prevents edges from acting as CPA, if so, go to next de/az
-                        // Also check to see if this ray is a duplicate.
-
-                        if ( _curr->on_edge(de,az) ) { continue; }
-                        if ( skip_az(de,az) ) { continue ; }
-
-                        // get the central ray for testing
-                        center = _curr->distance2(t1,t2)(de,az) ;
-
-                        distance2[2][1][1] = _next->distance2(t1,t2)(de,az) ;
-                        if ( distance2[2][1][1] <= center ) {
-                            continue;
-                        }
-
-                        distance2[0][1][1] = _prev->distance2(t1,t2)(de,az) ;
-                        if ( distance2[0][1][1] < center ) {
-                            continue;
-                        }
-
-                        // *******************************************
-                        if ( is_closest_ray(t1,t2,de,az,center,distance2) ) {
-                            build_eigenray(t1,t2,de,az,distance2) ;
-                        }
-                    }
-                }
-
-    // loop over all targets
-=======
     if(!az_boundary) { az_start = 1 ; }
->>>>>>> 1c28ed35
 
     // loop over all targets
     for ( unsigned t1=0 ; t1 < _targets->size1() ; ++t1 ) {
@@ -627,20 +553,6 @@
             cout << " ];";
         }
         cout << " ]"  << endl;
-        cout << "***skip_az***" << endl;
-        cout << "\t [";
-        for ( unsigned n2=de-1 ; n2 < de+2 ; ++n2 ) {
-            cout << " [" ;
-            for ( int n3=int(az-1) ; n3 < int(az+2) ; ++n3 ) {
-                int wrap ;
-                if( n3 < 0 ) { wrap = num_az()-2 ; }
-                else if( n3 >= (num_az()-1) ) { wrap = 0 ; }
-                else { wrap = n3 ; }
-                cout << " " << skip_az(n2,wrap) ;
-            }
-            cout << " ];";
-        }
-        cout << " ]"  << endl;
     #endif
 
     // compute offsets
