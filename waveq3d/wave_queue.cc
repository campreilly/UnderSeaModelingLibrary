/**
 * @file wave_queue.cc
 * Wavefront propagation as a function of time.
 */
#include <usml/waveq3d/wave_queue.h>
#include <usml/waveq3d/ode_integ.h>
#include <usml/waveq3d/reflection_model.h>
#include <usml/waveq3d/spreading_ray.h>
#include <usml/waveq3d/spreading_hybrid_gaussian.h>


#include <boost/numeric/ublas/vector_proxy.hpp>
#include <boost/numeric/ublas/triangular.hpp>
#include <boost/numeric/ublas/lu.hpp>

#include <iomanip>

//#define DEBUG_OUTPUT_EIGENRAYS
//#define DEBUG_EIGENRAYS
//#define DEBUG_CAUSTICS
//#define DEBUG_REFLECT
//#define DEBUG_ATTEN

using namespace usml::waveq3d ;

/**
 * Initialize a propagation scenario.
 */
wave_queue::wave_queue(
    ocean_model& ocean,
    const seq_vector& freq,
    const wposition1& pos,
    const seq_vector& de,
    const seq_vector& az,
    double time_step,
    const wposition* targets,
    const unsigned long run_id,
    spreading_type type
) :
    _ocean( ocean ),
    _frequencies( freq.clone() ),
    _source_pos( pos ),
    _source_de( de.clone() ),
    _source_az( az.clone() ),
    _time_step( time_step ),
    _time( 0.0 ),
    _targets( targets ),
    _run_id(run_id),
    _nc_file( NULL )
{

	// create references between targets and wavefront objects.
    const matrix<double>* pTargets_sin_theta = NULL ;
    double az_first = abs((*_source_az)(0)) ;
    double az_last = abs((*_source_az)(_source_az->size()-1)) ;
    double boundary_check = az_first + az_last ;
    if ( boundary_check == 360.0 &&
        ( fmod(az_first, 360.0) == fmod(az_last, 360.0) ) ) { _az_boundary = true ; }
    else { _az_boundary = false ;}
    _intensity_threshold = 300.0; //In dB

    if ( _targets ) {
    	_targets_sin_theta = sin( _targets->theta() ) ;
    	pTargets_sin_theta = &_targets_sin_theta;
    }

    // create storage space for all wavefront elements

    _past = new wave_front( _ocean, _frequencies, de.size(), az.size(), _targets, pTargets_sin_theta ) ;
    _prev = new wave_front( _ocean, _frequencies, de.size(), az.size(), _targets, pTargets_sin_theta ) ;
    _curr = new wave_front( _ocean, _frequencies, de.size(), az.size(), _targets, pTargets_sin_theta ) ;
    _next = new wave_front( _ocean, _frequencies, de.size(), az.size(), _targets, pTargets_sin_theta ) ;

    // initialize wave front elements

    _curr->init_wave( pos, de, az ) ;
    _curr->update() ;
    init_wavefronts() ;
    _reflection_model = new reflection_model( *this ) ;
    _spreading_model = NULL ;
    if ( _targets ) {
        switch( type ) {
            case HYBRID_GAUSSIAN :
                _spreading_model = new spreading_hybrid_gaussian( *this ) ;
                break ;
            default :
                _spreading_model = new spreading_ray( *this ) ;
                break ;
        }
    }
}

/** Destroy all temporary memory. */
wave_queue::~wave_queue() {
    delete _frequencies ;
    if ( _spreading_model ) delete _spreading_model ;
    delete _reflection_model ;
    delete _source_de ;
    delete _source_az ;
    delete _past ;
    delete _prev ;
    delete _curr ;
    delete _next ;
}

/**
 * Initialize wavefronts at the start of propagation using a
 * 3rd order Runge-Kutta algorithm.
 */
void wave_queue::init_wavefronts() {

    // Runge-Kutta to estimate _prev wavefront from _curr entry

    ode_integ::rk1_pos(  - _time_step, _curr, _next ) ;
    ode_integ::rk1_ndir( - _time_step, _curr, _next ) ;
    _next->update() ;

    ode_integ::rk2_pos(  - _time_step, _curr, _next, _past ) ;
    ode_integ::rk2_ndir( - _time_step, _curr, _next, _past ) ;
    _past->update() ;

    ode_integ::rk3_pos(  - _time_step, _curr, _next, _past, _prev ) ;
    ode_integ::rk3_ndir( - _time_step, _curr, _next, _past, _prev ) ;
    _prev->update() ;

    // Runge-Kutta to estimate _past wavefront from _prev entry

    ode_integ::rk1_pos(  - _time_step, _prev, _next ) ;
    ode_integ::rk1_ndir( - _time_step, _prev, _next ) ;
    _next->update() ;

    ode_integ::rk2_pos(  - _time_step, _prev, _next, _past ) ;
    ode_integ::rk2_ndir( - _time_step, _prev, _next, _past ) ;
    _past->update() ;

    ode_integ::rk3_pos(  - _time_step, _prev, _next, _past, _past, false ) ;
    ode_integ::rk3_ndir( - _time_step, _prev, _next, _past, _past, false ) ;
    _past->update() ;

    // Adams-Bashforth to estimate _next wavefront
    // from _past, _prev, and _curr entries

    ode_integ::ab3_pos(  _time_step, _past, _prev, _curr, _next ) ;
    ode_integ::ab3_ndir( _time_step, _past, _prev, _curr, _next ) ;
    _next->update() ;
    _next->path_length = _next->distance + _curr->path_length ;
}

/**
 * Marches to the next integration step in the acoustic propagation.
 */
void wave_queue::step() {

    // search for caustics and boundary reflections

    detect_reflections() ;

    // rotate wavefront queue to the next step.

    wave_front* save = _past ;
    _past = _prev ;
    _prev = _curr ;
    _curr = _next ;
    _next = save ;
    _time += _time_step ;

    #if defined(DEBUG_EIGENRAYS) || defined(DEBUG_CAUSTICS) || defined(DEBUG_REFLECT) || defined(DEBUG_ATTEN)
        cout << "*** wave_queue::step: time=" << time() << endl ;
    #endif

    // compute position, direction, and environment parameters for next entry

    ode_integ::ab3_pos(  _time_step, _past, _prev, _curr, _next ) ;
    ode_integ::ab3_ndir( _time_step, _past, _prev, _curr, _next ) ;

    _next->update() ;
    _next->path_length = _next->distance + _curr->path_length ;

    #ifdef DEBUG_ATTEN
        cout << "_curr->attenuation: " << _curr->attenuation << endl ;
    #endif

    _next->attenuation += _curr->attenuation ;
    _next->phase += _curr->phase ;
    _next->surface = _curr->surface ;
    _next->bottom = _curr->bottom ;
    _next->upper = _curr->upper ;
    _next->lower = _curr->lower ;
    _next->caustic = _curr->caustic ;

    // search for eigenray collisions with acoustic targets

    detect_eigenrays() ;
}

/**
 * Detect and process boundary reflections and caustics.
 */
void wave_queue::detect_reflections() {

    // process all surface and bottom reflections, and vertices
    // note that multiple rays can reflect in the same time step

    for (unsigned de = 0; de < num_de(); ++de) {
        for (unsigned az = 0; az < num_az(); ++az) {
            if ( !detect_reflections_surface(de,az) ) {
                if( !detect_reflections_bottom(de,az) ) {
                    detect_vertices(de,az) ;
                    detect_caustics(de,az) ;
                }
            }
        }
    }

    // search for other changes in wavefront

    _next->find_edges() ;
}

/**
 * Detect and process reflection for a single (DE,AZ) combination.
 */
bool wave_queue::detect_reflections_surface( unsigned de, unsigned az ) {
    #ifdef DEBUG_REFLECT
        cout << "***Entering wave_queue::detect_reflect_surf***" << endl;
        cout << "\t(de,az): (" << de << "," << az << ")     de(" << (*_source_de)(de)
             << "),az(" << (*_source_az)(az) << ")" << endl ;
        cout << "\t_next->position.alt: " << _next->position.altitude(de,az) << endl;
    #endif
    if (_next->position.altitude(de,az) > 0.0) {
    #ifdef DEBUG_REFLECT
        cout << "\t\t\t===surface reflection_detected===" << endl;
        cout << "\t_next->position.alt: " << _next->position.altitude(de,az) << endl;
    #endif
        if (_reflection_model->surface_reflection(de,az)) {
            _next->surface(de,az) += 1;
            _curr->surface(de,az) = _prev->surface(de,az)
                    = _past->surface(de,az) = _next->surface(de,az) ;
            detect_reflections_bottom(de,az);
            return true; // indicate a surface reflection
        }
    }
    return false; // indicates no reflection
}

/**
 * Detect and process reflection for a single (DE,AZ) combination.
 */
bool wave_queue::detect_reflections_bottom( unsigned de, unsigned az ) {
    double height ;
    wposition1 pos( _next->position, de, az ) ;
    _ocean.bottom().height( pos, &height, NULL, true ) ;
    const double depth = height - _next->position.rho(de,az) ;
    #ifdef DEBUG_REFLECT
        cout << "***Entering wave_queue::detect_reflect_bot***" << endl;
        cout << "\t(de,az): (" << de << "," << az << ")     de(" << (*_source_de)(de)
             << "),az(" << (*_source_az)(az) << ")" << endl ;
        cout << "\t_next->position.rho: " << _next->position.rho(de,az) - wposition::earth_radius
                                          << endl;
        cout << "\tbottom depth: " << height - wposition::earth_radius << "\tdistance (+ below bottom): " << depth << endl;
    #endif
    if ( depth > 0.0 ) {
    #ifdef DEBUG_REFLECT
        cout << "\t\t\t===bottom reflection_detected===" << endl;
        cout << "\tpos(rho,alt): (" << pos.rho() - wposition::earth_radius
                                    << ", " << pos.altitude() << ")" << endl;
        cout << "\t_next->position.rho: " << _next->position.rho(de,az) - wposition::earth_radius
                                          << endl;
        cout << "\tbottom depth: " << height - wposition::earth_radius << "\tdistance (+ below bottom): " << depth << endl;
    #endif
        if ( _reflection_model->bottom_reflection( de, az, depth ) ) {
            _next->bottom(de,az) += 1 ;
            _curr->bottom(de,az) = _prev->bottom(de,az)
                    = _past->bottom(de,az) = _next->bottom(de,az) ;
            detect_reflections_surface( de, az ) ;
            return true ;	// indicate a surface reflection
        }
    }
    return false ;	// indicates no reflection
}

/**
 *  Detects upper and lower vertices along the wavefront
 */
void wave_queue::detect_vertices( unsigned de, unsigned az ) {
    double L = _curr->ndirection.rho(de,az) ;
    double R = _next->ndirection.rho(de,az) ;
    if( L*R < 0.0 && R < 0.0 ) _next->upper(de,az)++ ;
    else if( L*R < 0.0 && 0.0 < R ) _next->lower(de,az)++ ;
}

/**
 *  Detects and processes the caustics along the next wavefront
 */
void wave_queue::detect_caustics( unsigned de, unsigned az ) {
    const unsigned max_de = num_de() - 1 ;
    if ( de < max_de ) {
        double A = _curr->position.rho(de+1,az) ;
        double B = _curr->position.rho(de,az) ;
        double C = _next->position.rho(de+1,az) ;
        double D = _next->position.rho(de,az) ;
        bool fold = false ;
        if ( (_next->surface(de+1,az) == _next->surface(de,az)) &&
             (_next->bottom(de+1,az) == _next->bottom(de,az)) ) { fold = true; }
        if ( (C-D)*(A-B) < 0 && fold ) {
            _next->caustic(de+1,az)++;
            for (unsigned f = 0; f < _frequencies->size(); ++f) {
                _next->phase(de+1,az)(f) -= M_PI_2;
            }
        }
    }
}

/**
 * Detect and process wavefront closest point of approach (CPA) with target.
 */
void wave_queue::detect_eigenrays() {
    if ( _targets == NULL ) return ;

    double distance2[3][3][3] ;
    double& center = distance2[1][1][1] ;
    double az_start = 0 ;

    if(!_az_boundary) {
        az_start = 1 ;
    }

    // loop over all targets
    for ( unsigned t1=0 ; t1 < _targets->size1() ; ++t1 ) {
        for ( unsigned t2=0 ; t2 < _targets->size2() ; ++t2 ) {
            _de_branch = false ;
            if ( abs(_source_pos.latitude() - _targets->latitude(t1,t2)) < 1e-4 &&
                 abs(_source_pos.longitude() - _targets->longitude(t1,t2)) < 1e-4 ) {
                _de_branch = true ;
            }

            // Loop over all rays
            for ( unsigned de=1 ; de < num_de() - 1 ; ++de ) {
                for ( unsigned az=az_start ; az < num_az() - 1 ; ++az ) {

                    // *******************************************
                    // When central ray is at the edge of ray family
                    // it prevents edges from acting as CPA, if so, go to next de/az
                    // Also check to see if this ray is a duplicate.

                    if ( _curr->on_edge(de,az) ) { continue; }

                    // get the central ray for testing
                    center = _curr->distance2(t1,t2)(de,az) ;

                    distance2[2][1][1] = _next->distance2(t1,t2)(de,az) ;
                    if ( distance2[2][1][1] <= center ) {
                        continue;
                    }

                    distance2[0][1][1] = _prev->distance2(t1,t2)(de,az) ;
                    if ( distance2[0][1][1] < center ) {
                        continue;
                    }

                    // *******************************************
                    if ( is_closest_ray(t1,t2,de,az,center,distance2) ) {
                        build_eigenray(t1,t2,de,az,distance2) ;
                    }
                }   // end az loop
            }   // end de loop
        }   // end t2 loop
    }   // end t1 loop
}

/**
 * Used by detect_eigenrays() to discover if the current ray is the
 * closest point of approach to the current target.
 */
bool wave_queue::is_closest_ray(
   unsigned t1, unsigned t2,
   unsigned de, unsigned az,
   const double& center,
   double distance2[3][3][3]
) {
    /**
     * In order to speed up the code, it required splitting the code
     * to run faster. This then only checks the _az_boundary condition
     * once per function call.
     */
    if(_az_boundary) {
        // test all neighbors that are not the central ray
        for ( unsigned nde=0 ; nde < 3 ; ++nde ) {
            for ( unsigned naz=0 ; naz < 3 ; ++naz ) {
                if ( nde == 1 && naz == 1 ) continue ;

                // compute distances on the current, next, and previous wavefronts

                unsigned d = de + nde - 1 ;
                unsigned a = az + naz - 1 ;
                if( (int)a < 0.0 ) {
                    a = num_az() - 2 ;
                } else
                if( a >= (num_az() - 1) ) {
                    a = 0 ;
                }

                distance2[0][nde][naz] = _prev->distance2(t1,t2)(d,a) ;
                distance2[1][nde][naz] = _curr->distance2(t1,t2)(d,a) ;
                distance2[2][nde][naz] = _next->distance2(t1,t2)(d,a) ;

                #ifdef USML_DEBUG
                // test all distances to make sure they are valid numbers
                    if( isnan(distance2[0][nde][naz]) ) {
                        cout << "Oops, the distance for distance2[0"
                        << "][" << nde << "][" << naz << "] is NaN!" << endl;
                    }
                    if( isnan(distance2[1][nde][naz]) ) {
                        cout << "Oops, the distance for distance2[1"
                        << "][" << nde << "][" << naz << "] is NaN!" << endl;
                    }
                    if( isnan(distance2[2][nde][naz]) ) {
                        cout << "Oops, the distance for distance2[2"
                        << "][" << nde << "][" << naz << "] is NaN!" << endl;
                    }
                #endif

                // skip to next iteration if tested ray is on edge of ray family
                // allows extrapolation outside of ray family

                if ( a == num_az()-1 ) continue;
                if ( _de_branch ) {
                    if ( _curr->on_edge(d,a) ) continue ;
                } else {
                    if ( nde != 1 ) {
                        if ( _curr->on_edge(d,a) ) continue ;
                    }
                }

                // test to see if the center value is the smallest

                if ( nde == 2 || naz == 2 ) {
                    if ( _de_branch ) {
                        if ( az == 0 ) {
                            if ( distance2[1][nde][naz] < center ) return false ;
                        } else { return false ; }
                    } else {
                        if ( distance2[1][nde][naz] <= center ) return false ;
                    }
                } else {
                    if ( distance2[1][nde][naz] < center ) return false ;
                }
                if ( distance2[2][nde][naz] <= center ) return false ;
                if ( distance2[0][nde][naz] < center ) return false ;
            }
        }
        return true ;
    } else {
        for ( unsigned nde=0 ; nde < 3 ; ++nde ) {
            for ( unsigned naz=0 ; naz < 3 ; ++naz ) {
                if ( nde == 1 && naz == 1 ) continue ;
                // compute distances on the current, next, and previous wavefronts

                unsigned d = de + nde - 1 ;
                unsigned a = az + naz - 1 ;

                distance2[0][nde][naz] = _prev->distance2(t1,t2)(d,a) ;
                distance2[1][nde][naz] = _curr->distance2(t1,t2)(d,a) ;
                distance2[2][nde][naz] = _next->distance2(t1,t2)(d,a) ;

                #ifdef USML_DEBUG
                // test all distances to make sure they are valid numbers
                    if( isnan(distance2[0][nde][naz]) ) {
                        cout << "Oops, the distance for distance2[0"
                        << "][" << nde << "][" << naz << "] is NaN!" << endl;
                    }
                    if( isnan(distance2[1][nde][naz]) ) {
                        cout << "Oops, the distance for distance2[1"
                        << "][" << nde << "][" << naz << "] is NaN!" << endl;
                    }
                    if( isnan(distance2[2][nde][naz]) ) {
                        cout << "Oops, the distance for distance2[2"
                        << "][" << nde << "][" << naz << "] is NaN!" << endl;
                    }
                #endif

                // skip to next iteration if tested ray is on edge of ray family
                // allows extrapolation outside of ray family

                if ( a == 0 || a == num_az()-1 ) continue;
                if ( _de_branch ) {
                    if ( _curr->on_edge(d,a) ) continue ;
                } else {
                    if ( nde != 1 ) {
                        if ( _curr->on_edge(d,a) ) continue ;
                    }
                }

                // test to see if the center value is the smallest

                if ( nde == 2 || naz == 2 ) {
                    if ( _de_branch ) {
                        if ( az == 0 ) {
                            if ( distance2[1][nde][naz] < center ) return false ;
                        } else { return false ; }
                    } else {
                        if ( distance2[1][nde][naz] <= center ) return false ;
                    }
                } else {
                    if ( distance2[1][nde][naz] < center ) return false ;
                }
                if ( distance2[2][nde][naz] <= center ) return false ;
                if ( distance2[0][nde][naz] < center ) return false ;
            }
        }
        return true ;
    } // end if _az_boundary

} // end is_closest_ray

/**
 * Used by detect_eigenrays() to compute eigenray parameters and
 * add a new eigenray entry to the current target.
 */
void wave_queue::build_eigenray(
   unsigned t1, unsigned t2,
   unsigned de, unsigned az,
   double distance2[3][3][3]
) {
    #ifdef DEBUG_EIGENRAYS
        cout << "*** wave_queue::step: time=" << time() << endl ;
        wposition1 tgt( *(_curr->targets), t1, t2 ) ;
        cout << "*** wave_queue::build_eigenray:"
             << " target(" << t1 << "," << t2 << ")="
             << tgt.altitude() << "," << tgt.latitude() << "," << tgt.longitude()
             << " time=" << _time
             << " de(" << de << ")=" << (*_source_de)(de)
             << " az(" << az << ")=" << (*_source_az)(az)
             << endl ;
        cout << "\tsurface=" << _curr->surface(de,az)
             << " bottom=" << _curr->bottom(de,az)
             << " caustic=" << _curr->caustic(de,az) << endl ;
        cout << "\tdistance2:" << endl ;
        for ( unsigned n1=0 ; n1 < 3 ; ++n1 ) {
            cout << "\t    " ;
            for ( unsigned n2=0 ; n2 < 3 ; ++n2 ) {
                cout << ((n2)? "; " : "[ " ) ;
                for ( unsigned n3=0 ; n3 < 3 ; ++n3 ) {
                    cout << ((n3)? "," : "[" ) << distance2[n1][n2][n3] ;
                }
                cout << "]" ;
            }
            cout << " ]" << endl ;
        }

        cout << "***on_edge***" << endl;
        cout << "\t de index: (slow) [ " << de-1 << " " << de << " " << de+1
             << " ]\n\t az index: (fast) [ "  ;
             if( (int)az-1 < 0 ) { cout << num_az()-2 ; }
             else { cout << az-1 ; }
             cout << " " << az << " " ;
             if( az+1 >= (num_az()-1) ) { cout << 0 ; }
             else{ cout << az+1 ; }
        cout << " ]" << endl;
        cout << "\t prev  [";
        for ( unsigned n2=de-1 ; n2 < de+2 ; ++n2 ) {
            cout << " [" ;
            for ( int n3=int(az-1) ; n3 < int(az+2) ; ++n3 ) {
                int wrap ;
                if( n3 < 0 ) { wrap = num_az()-2 ; }
                else if( n3 >= (num_az()-1) ) { wrap = 0 ; }
                else { wrap = n3 ; }
                cout << " " << _past->on_edge(n2,wrap) ;
            }
            cout << " ];";
        }
        cout << " ]"  << endl;
        cout << "\t curr  [";
        for ( unsigned n2=de-1 ; n2 < de+2 ; ++n2 ) {
            cout << " [" ;
            for ( int n3=int(az-1) ; n3 < int(az+2) ; ++n3 ) {
                int wrap ;
                if( n3 < 0 ) { wrap = num_az()-2 ; }
                else if( n3 >= (num_az()-1) ) { wrap = 0 ; }
                else { wrap = n3 ; }
                cout << " " << _curr->on_edge(n2,wrap) ;
            }
            cout << " ];";
        }
        cout << " ]"  << endl;
        cout << "\t next  [";
        for ( unsigned n2=de-1 ; n2 < de+2 ; ++n2 ) {
            cout << " [" ;
            for ( int n3=int(az-1) ; n3 < int(az+2) ; ++n3 ) {
                int wrap ;
                if( n3 < 0 ) { wrap = num_az()-2 ; }
                else if( n3 >= (num_az()-1) ) { wrap = 0 ; }
                else { wrap = n3 ; }
                cout << " " << _next->on_edge(n2,wrap) ;
            }
            cout << " ];";
        }
        cout << " ]"  << endl;
    #endif

    // compute offsets
    // limit to simple inverse if path types change in this neighborhood

    c_vector<double,3> delta, offset, distance ;
    delta(0) = _time_step ;
    delta(1) = _source_de->increment(de) ;
    delta(2) = _source_az->increment(az) ;

    bool unstable = false ;
    const int surface = _curr->surface(de,az) ;
    const int bottom = _curr->bottom(de,az) ;
    const int caustic = _curr->caustic(de,az) ;
    /**
     * In order to speed up the code, it required splitting the code
     * to run faster. This then only checks the _az_boundary condition
     * once per function call.
     */
    if(_az_boundary) {
        for ( unsigned nde=0 ; nde < 3 && !unstable ; ++nde ) {
            unsigned d = de + nde -1 ;
            for ( unsigned naz=0 ; naz < 3 && !unstable ; ++naz ) {
                unsigned a = az + naz -1 ;
                if( (int)a < 0.0 ) {
                    a = num_az() - 2 ;
                } else
                if( a >= (num_az() - 1) ) {
                    a = 0 ;
                }
                if ( _prev->surface(d,a) != surface ||
                     _curr->surface(d,a) != surface ||
                     _next->surface(d,a) != surface ||
                     _prev->bottom(d,a) != bottom ||
                     _curr->bottom(d,a) != bottom ||
                     _next->bottom(d,a) != bottom ||
                     _prev->caustic(d,a) != caustic ||
                     _curr->caustic(d,a) != caustic ||
                     _next->caustic(d,a) != caustic )
                {
                    unstable = true ;
                    #ifdef DEBUG_EIGENRAYS
                    cout << "\tpath change" << endl ;
                    #endif
                }
            }
        }
    }
    else {
        for ( unsigned nde=0 ; nde < 3 && !unstable ; ++nde ) {
            unsigned d = de + nde -1 ;
            for ( unsigned naz=0 ; naz < 3 && !unstable ; ++naz ) {
                unsigned a = az + naz -1 ;
                if ( _prev->surface(d,a) != surface ||
                     _curr->surface(d,a) != surface ||
                     _next->surface(d,a) != surface ||
                     _prev->bottom(d,a) != bottom ||
                     _curr->bottom(d,a) != bottom ||
                     _next->bottom(d,a) != bottom ||
                     _prev->caustic(d,a) != caustic ||
                     _curr->caustic(d,a) != caustic ||
                     _next->caustic(d,a) != caustic )
                {
                    unstable = true ;
                    #ifdef DEBUG_EIGENRAYS
                    cout << "\tpath change" << endl ;
                    #endif
                }
            }
        }
    } // end if _az_boundary

    compute_offsets( distance2, delta, offset, distance, unstable ) ;

    // build basic eigenray products

    eigenray ray ;
    ray.time        = _time + offset(0) ;
    ray.source_de   = (*_source_de)(de) + offset(1) ;
    ray.source_az   = (*_source_az)(az) + offset(2) ;
    ray.frequencies = _frequencies ;
    ray.surface     = _curr->surface(de,az) ;
    ray.bottom      = _curr->bottom(de,az) ;
    ray.caustic     = _curr->caustic(de,az) ;
    ray.phase       = _curr->phase(de,az) ;

    // compute spreading components of intensity

    const vector<double> spread_intensity =
        _spreading_model->intensity(
            wposition1( *(_curr->targets), t1, t2 ), de, az, offset, distance );
<<<<<<< HEAD
    if ( isnan(spread_intensity(0)) ) {
        #ifdef DEBUG_EIGENRAYS
            std::cerr << "warning: wave_queue::build_eigenray()"  << endl
                      << "\tignores eigenray because intensity is NaN" << endl
                      << "\tt1=" << t1 << " t2=" << t2
                      << " de=" << de << " az=" << az << endl ;
        #endif
        return ;
    } else if ( spread_intensity(0) <= 1e-20 ) {
        #ifdef DEBUG_EIGENRAYS
            std::cerr << "warning: wave_queue::build_eigenray()" << endl
                      << "\tignores eigenray because intensity is "
                      << spread_intensity(0) << endl
                      << "\tt1=" << t1 << " t2=" << t2
                      << " de=" << de << " az=" << az << endl ;
        #endif
        return ;
=======
    for ( unsigned int i = 0; i < ray.intensity.size(); ++i) {
        if ( isnan(spread_intensity(i)) ) {
            #ifdef DEBUG_EIGENRAYS
                std::cerr << "warning: wave_queue::build_eigenray()"  << endl
                          << "\tignores eigenray because intensity is NaN" << endl
                          << "\tt1=" << t1 << " t2=" << t2
                          << " de=" << de << " az=" << az << endl ;
            #endif
            return ;
        }
>>>>>>> f752ccd1
    }

    ray.intensity = -10.0 * log10( max(spread_intensity,1e-30) ) ; // positive value

    // compute attenuation components of intensity

    double dt = offset(0) / _time_step ;
    if ( dt >= 0.0 ) {
        ray.intensity = ray.intensity
            + _curr->attenuation(de,az) * ( 1.0 - dt )
            + _next->attenuation(de,az) * dt ;
    } else {
        dt = 1.0 + dt ;
        ray.intensity = ray.intensity
            + _prev->attenuation(de,az) * ( 1.0 - dt )
            + _curr->attenuation(de,az) * dt ;
    }

    // Determine if intensity is weaker than the _intensity_threshold.
    // Note ray.intensity is a positive value.
    // Thus if ray.intensity at any frequency is less than the _intensity_threshold
    // complete the ray build and send to listeners; discard otherwise.

    bool bKeepRay = false ;
    for ( unsigned int i = 0; i < ray.intensity.size(); ++i) {
		if ( ray.intensity(i) < _intensity_threshold  ) {
			bKeepRay = true ;
			break ;
		}
	}

    if (!bKeepRay) {
		#ifdef DEBUG_EIGENRAYS
		std::cout << "warning: wave_queue::build_eigenray()"  << endl
			  << "\tdiscards eigenray because intensity at all freq's " << endl
			  << "\tdoes not meet the threshold of " << _intensity_threshold << "dB" << endl;
		#endif
		return ;
	}

    // estimate target D/E angle using 2nd order vector Taylor series
    // re-uses "distance2" variable to store D/E angles
    /**
     * In order to speed up the code, it required splitting the code
     * to run faster. This then only checks the _az_boundary condition
     * once per function call.
     */
    if(_az_boundary) {
        for ( unsigned nde=0 ; nde < 3 ; ++nde ) {
            for ( unsigned naz=0 ; naz < 3 ; ++naz ) {
                unsigned d = de + nde - 1 ;
                unsigned a = az + naz - 1 ;
                if( (int)a < 0.0 ) {
                    a = num_az() - 2 ;
                } else
                if( a >= (num_az() - 1) ) {
                    a = 0 ;
                }
                double dummy ;
                {
                    wvector1 ndir( _prev->ndirection, d, a ) ;
                    ndir.direction( &distance2[0][nde][naz], &dummy ) ;
                }
                {
                    wvector1 ndir( _curr->ndirection, d, a ) ;
                    ndir.direction( &distance2[1][nde][naz], &dummy ) ;
                }
                {
                    wvector1 ndir( _next->ndirection, d, a ) ;
                    ndir.direction( &distance2[2][nde][naz], &dummy ) ;
                }
            }
        }
    } else {
        for ( unsigned nde=0 ; nde < 3 ; ++nde ) {
            for ( unsigned naz=0 ; naz < 3 ; ++naz ) {
                unsigned d = de + nde - 1 ;
                unsigned a = az + naz - 1 ;
                double dummy ;
                {
                    wvector1 ndir( _prev->ndirection, d, a ) ;
                    ndir.direction( &distance2[0][nde][naz], &dummy ) ;
                }
                {
                    wvector1 ndir( _curr->ndirection, d, a ) ;
                    ndir.direction( &distance2[1][nde][naz], &dummy ) ;
                }
                {
                    wvector1 ndir( _next->ndirection, d, a ) ;
                    ndir.direction( &distance2[2][nde][naz], &dummy ) ;
                }
            }
        }
    } // end if _az_boundary

    double center ;
    c_vector<double,3> gradient ;
    c_matrix<double,3,3> hessian ;
    make_taylor_coeff( distance2, delta, center, gradient, hessian, unstable ) ;
    ray.target_de = center + inner_prod( gradient, offset )
                  + 0.5 * inner_prod( offset, prod( hessian, offset ) ) ;

    // estimate target AZ angle using 2nd order vector Taylor series
    // re-uses "distance2" variable to store AZ angles

    if(_az_boundary) {
        for ( unsigned nde=0 ; nde < 3 ; ++nde ) {
            for ( unsigned naz=0 ; naz < 3 ; ++naz ) {
                unsigned d = de + nde - 1 ;
                unsigned a = az + naz - 1 ;
                double dummy ;
                if( (int)a < 0.0 ) {
                    a = num_az() - 2 ;
                } else
                if( (int)a >= (num_az() - 1) ) {
                    a = 0 ;
                }
                {
                    wvector1 ndir( _prev->ndirection, d, a ) ;
                    ndir.direction( &dummy, &distance2[0][nde][naz] ) ;
                }
                {
                    wvector1 ndir( _curr->ndirection, d, a ) ;
                    ndir.direction( &dummy, &distance2[1][nde][naz] ) ;
                }
                {
                    wvector1 ndir( _next->ndirection, d, a ) ;
                    ndir.direction( &dummy, &distance2[2][nde][naz] ) ;
                }
            }
        }
    } else {
        for ( unsigned nde=0 ; nde < 3 ; ++nde ) {
            for ( unsigned naz=0 ; naz < 3 ; ++naz ) {
                unsigned d = de + nde - 1 ;
                unsigned a = az + naz - 1 ;
                double dummy ;
                {
                    wvector1 ndir( _prev->ndirection, d, a ) ;
                    ndir.direction( &dummy, &distance2[0][nde][naz] ) ;
                }
                {
                    wvector1 ndir( _curr->ndirection, d, a ) ;
                    ndir.direction( &dummy, &distance2[1][nde][naz] ) ;
                }
                {
                    wvector1 ndir( _next->ndirection, d, a ) ;
                    ndir.direction( &dummy, &distance2[2][nde][naz] ) ;
                }
            }
        }
    }// end if _az_boundary

    make_taylor_coeff( distance2, delta, center, gradient, hessian, unstable ) ;
    ray.target_az = center + inner_prod( gradient, offset )
                  + 0.5 * inner_prod( offset, prod( hessian, offset ) ) ;

    #ifdef DEBUG_OUTPUT_EIGENRAYS
    cout << "wave_queue::build_eigenray() " << endl
    		 << "\ttarget(" << t1 << "," << t2 << "):" << endl
             << "\tt=" << ray.time << " inten=" << ray.intensity << " phase=" << ray.phase << " de=" << ray.source_de << " az=" << ray.source_az << endl
             << "\tsurface=" << ray.surface << " bottom=" << ray.bottom << " caustic=" << ray.caustic << endl ;
    #endif

    // Add eigenray to those objects which requested them
    notifyEigenrayListeners(t1,t2,ray);

}

/**
 * Find relative offsets and true distances in time, D/E, and azimuth.
 */
void wave_queue::compute_offsets(
    const double distance2[3][3][3], const c_vector<double,3>& delta,
    c_vector<double,3>& offset, c_vector<double,3>& distance,
    bool& unstable )
{
    // compute 1st and 2nd derivatives of distance2
    // use analytic solution for the determinant of a 3x3 matrix

    double center ;
    c_vector<double,3> gradient ;
    c_matrix<double,3,3> hessian ;
    make_taylor_coeff( distance2, delta, center, gradient, hessian, unstable ) ;

    // fallback offset calculation using just diagonals
    // if inverse can not be computed because determinant is zero
    // non-positive hessian diags are an indication that offset is unstable

    for ( unsigned n=0 ; n < 3 ; ++n ) {
        const double h = max( 1e-10, hessian(n,n) ) ;
        offset(n) = -gradient(n) / h ;
    }
    if ( abs(offset(1)/delta(1)) > 0.5 ) unstable = true ;

    // compute offsets
    // solves H x = g using x = inv(H) g ;
    // uses analytic solution for the inverse of a symmetric 3x3 matrix

    const double determinant = ( unstable ) ? 0.0 :
        hessian(0,0) * ( hessian(1,1) * hessian(2,2) - hessian(1,2) * hessian(2,1) )
      + hessian(0,1) * ( hessian(1,2) * hessian(2,0) - hessian(1,0) * hessian(2,2) )
      + hessian(0,2) * ( hessian(1,0) * hessian(2,1) - hessian(2,1) * hessian(2,0) ) ;
    if ( abs(determinant) > 1e-10 ) {
        #ifdef DEBUG_EIGENRAYS
            cout << "\tfull inverse" ;
        #endif

        c_matrix<double,3,3> inverse ;
        inverse(0,0) = hessian(1,1) * hessian(2,2) - hessian(1,2) * hessian(2,1) ;
        inverse(1,0) = hessian(1,2) * hessian(2,0) - hessian(1,0) * hessian(2,2) ;
        inverse(2,0) = hessian(1,0) * hessian(2,1) - hessian(1,1) * hessian(2,0) ;
        inverse(0,1) = inverse(1,0) ;
        inverse(1,1) = hessian(0,0) * hessian(2,2) - hessian(0,2) * hessian(2,0) ;
        inverse(2,1) = hessian(2,0) * hessian(0,1) - hessian(0,0) * hessian(2,1) ;
        inverse(0,2) = inverse(2,0) ;
        inverse(1,2) = inverse(2,1) ;
        inverse(2,2) = hessian(0,0) * hessian(1,1) - hessian(0,1) * hessian(1,0) ;
        inverse /= determinant ;
        noalias(offset) = prod( inverse, -gradient ) ;

    } else {
        #ifdef DEBUG_EIGENRAYS
            if (unstable) cout << "\tsimple inv" ;
        #endif
    }

    // compute distances from offsets
    // for each coordinate, assumes the other two offsets are zero
    // fixes DE distance instablity outside of ray fan
    for ( unsigned n=0 ; n < 3 ; ++n ) {
        distance(n) = -gradient(n)*offset(n)
                -0.5*hessian(n,n)*offset(n)*offset(n) ;
    }
    if ( unstable ) {
        #ifdef DEBUG_EIGENRAYS
            cout << " unstable de" ;
        #endif
        distance(1) = center - distance(0) - distance(2) ;
    }

    // take sqrt() of distance and give it same sign as offset
    // clip offsets to +/- one beam

    for ( unsigned n=0 ; n < 3 ; ++n ) {
        distance(n) = sqrt( max( 0.0, distance(n) ) ) ;
        if ( offset(n) < 0.0 ) distance(n) *= -1.0 ;
        offset(n) = max( -delta(n), min(delta(n),offset(n)) ) ;
    }

    #ifdef DEBUG_EIGENRAYS
        cout << " gradient: " << gradient(0) << "," << gradient[1] << "," << gradient[2]
             << " curvature:  " << hessian(0,0) << "," << hessian(1,1) << "," << hessian(2,2) << endl
             << "\toffset: " << offset << " distance: " << distance << endl ;
    #endif
//    // used to build spreadsheets of offset and distance
//    cout << offset(0) << "," << offset(1) << "," << offset(2) << ","
//         << distance(0) << "," << distance(1) << "," << distance(2) << ","
//         << (distance(0)*distance(0)+distance(1)*distance(1)+distance(2)*distance(2)) << ","
//         << center << ","
//         << gradient(0) << "," << gradient[1] << "," << gradient[2] << ","
//         << hessian(0,0) << "," << hessian(1,1) << "," << hessian(2,2) << endl ;
}

/**
 * Computes the Taylor coefficients used to compute eigenrays.
 */
void wave_queue::make_taylor_coeff(
    const double value[3][3][3], const c_vector<double,3>& delta,
    double& center, c_vector<double,3>& gradient, c_matrix<double,3,3>& hessian,
    bool diagonal_only
) {
    const double d0 = 2.0 * delta(0) ;
    const double d1 = 2.0 * delta(1) ;
    const double d2 = 2.0 * delta(2) ;

    // find value at the center point

    center = value[1][1][1] ;

    // compute diagonal terms in Hessian matrix

    hessian.clear() ;
    hessian(0,0) = ( value[2][1][1] + value[0][1][1] - 2.0 * center )
                 / ( delta(0) * delta(0) ) ;
    hessian(1,1) = ( value[1][2][1] + value[1][0][1] - 2.0 * center )
                 / ( delta(1) * delta(1) ) ;
    hessian(2,2) = ( value[1][1][2] + value[1][1][0] - 2.0 * center )
                 / ( delta(2) * delta(2) ) ;

    // compute off-diagonal terms in Hessian matrix, unless told not to

    if ( ! diagonal_only ) {
        gradient(0) = ( value[2][0][1] - value[0][0][1] ) / d0 ;
        gradient(2) = ( value[2][2][1] - value[0][2][1] ) / d0 ;
        hessian(0,1) = ( gradient(2) - gradient(0) )      / d1 ;
        hessian(1,0) = hessian(0,1) ;

        gradient(0) = ( value[2][1][0] - value[0][1][0] ) / d0 ;
        gradient(2) = ( value[2][1][2] - value[0][1][2] ) / d0 ;
        hessian(0,2) = ( gradient(2) - gradient(0) )      / d2 ;
        hessian(2,0) = hessian(0,2) ;

        gradient(0) = ( value[1][2][0] - value[1][0][0] ) / d1 ;
        gradient(2) = ( value[1][2][2] - value[1][0][2] ) / d1 ;
        hessian(1,2) = ( gradient(2) - gradient(0) )      / d2 ;
        hessian(2,1) = hessian(1,2) ;
    }

    // compute gradient near center point

    gradient(0) = ( value[2][1][1] - value[0][1][1] ) ;
    gradient(1) = ( value[1][2][1] - value[1][0][1] ) ;
    gradient(2) = ( value[1][1][2] - value[1][1][0] ) ;
    gradient(0) = ( value[2][1][1] - value[0][1][1] ) / d0 ;
    gradient(1) = ( value[1][2][1] - value[1][0][1] ) / d1 ;
    gradient(2) = ( value[1][1][2] - value[1][1][0] ) / d2 ;

}

/**
* Add a eigenrayListener to the _eigenrayListenerVec vector
*/
bool wave_queue::addEigenrayListener(eigenrayListener* pListener) {

	std::vector<eigenrayListener*>::iterator iter = find(_eigenrayListenerVec.begin(), _eigenrayListenerVec.end(), pListener);
	if ( iter != _eigenrayListenerVec.end() ) {
		return false;
	}
	_eigenrayListenerVec.push_back(pListener);
	return true;
}


/**
 * Remove a eigenrayListener from the _eigenrayListenerVec vector
 */
bool wave_queue::removeEigenrayListener(eigenrayListener* pListener){

	std::vector<eigenrayListener*>::iterator iter = find(_eigenrayListenerVec.begin(), _eigenrayListenerVec.end(), pListener);
	if ( iter == _eigenrayListenerVec.end() ){
		return false;
	} else {
		_eigenrayListenerVec.erase(remove(_eigenrayListenerVec.begin(), _eigenrayListenerVec.end(), pListener));
	}
	return true;
}

/**
 * For each eigenrayListener in the _eigenrayListenerVec vector
 * call the addEigenray method to provide eigenrays.
 */
bool wave_queue::notifyEigenrayListeners(unsigned targetRow, unsigned targetCol, eigenray pEigenray){

	for (std::vector<eigenrayListener*>::iterator iter = _eigenrayListenerVec.begin();
												iter != _eigenrayListenerVec.end(); ++iter){
		eigenrayListener* pListener = *iter;
		pListener->addEigenray(targetRow, targetCol, pEigenray, _run_id);
	}

	return (_eigenrayListenerVec.size() > 0);
}

/**
 * For each eigenrayListener in the _eigenrayListenerVec vector
 * call the checkEigenrays method to deliver all eigenrays after
 * a certain amount of time has passed.
 */
bool wave_queue::checkEigenrayListeners(long waveTime){

	for (std::vector<eigenrayListener*>::iterator iter = _eigenrayListenerVec.begin();
												iter != _eigenrayListenerVec.end(); ++iter){
		eigenrayListener* pListener = *iter;
		pListener->checkEigenrays(_run_id, waveTime);
	}

	return (_eigenrayListenerVec.size() > 0);
}<|MERGE_RESOLUTION|>--- conflicted
+++ resolved
@@ -687,25 +687,7 @@
     const vector<double> spread_intensity =
         _spreading_model->intensity(
             wposition1( *(_curr->targets), t1, t2 ), de, az, offset, distance );
-<<<<<<< HEAD
-    if ( isnan(spread_intensity(0)) ) {
-        #ifdef DEBUG_EIGENRAYS
-            std::cerr << "warning: wave_queue::build_eigenray()"  << endl
-                      << "\tignores eigenray because intensity is NaN" << endl
-                      << "\tt1=" << t1 << " t2=" << t2
-                      << " de=" << de << " az=" << az << endl ;
-        #endif
-        return ;
-    } else if ( spread_intensity(0) <= 1e-20 ) {
-        #ifdef DEBUG_EIGENRAYS
-            std::cerr << "warning: wave_queue::build_eigenray()" << endl
-                      << "\tignores eigenray because intensity is "
-                      << spread_intensity(0) << endl
-                      << "\tt1=" << t1 << " t2=" << t2
-                      << " de=" << de << " az=" << az << endl ;
-        #endif
-        return ;
-=======
+            
     for ( unsigned int i = 0; i < ray.intensity.size(); ++i) {
         if ( isnan(spread_intensity(i)) ) {
             #ifdef DEBUG_EIGENRAYS
@@ -716,7 +698,6 @@
             #endif
             return ;
         }
->>>>>>> f752ccd1
     }
 
     ray.intensity = -10.0 * log10( max(spread_intensity,1e-30) ) ; // positive value
